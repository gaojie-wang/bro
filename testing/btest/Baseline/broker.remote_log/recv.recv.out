--- conflicted
+++ resolved
@@ -1,5 +1,3 @@
-<<<<<<< HEAD
-=======
 wrote log, [msg=ping, nolog=no, num=0, inum=-2, dnum=3.14, b=T, ip=10.20.30.40, sn=10.2.0.0/16, p=22/tcp, t=1.5, ti=60.0, en=Test::testenum, se={
 hello,
 hi
@@ -22,5 +20,4 @@
 wrote log, [msg=ping, nolog=no, num=5, inum=-2, dnum=3.14, b=T, ip=fe80:abcd::1, sn=fe80::/64, p=53/udp, t=1.5, ti=60.0, en=Test::testenum, se={
 hello,
 hi
-}, re=[a=msg, b=3], ve=[1st, 2nd, 3rd]]
->>>>>>> 5d115f37
+}, re=[a=msg, b=3], ve=[1st, 2nd, 3rd]]