#separator \x09
#set_separator	,
#empty_field	(empty)
#unset_field	-
#path	http
<<<<<<< HEAD
#open	2013-03-26-21-06-26
#fields	ts	uid	id.orig_h	id.orig_p	id.resp_h	id.resp_p	trans_depth	method	host	uri	referrer	user_agent	request_body_len	response_body_len	status_code	status_msg	info_code	info_msg	filename	tags	username	password	proxied	mime_type	md5	extraction_file
#types	time	string	addr	port	addr	port	count	string	string	string	string	string	count	count	count	string	count	string	string	table[enum]	string	string	table[string]	string	string	file
1364331986.091724	arKYeMETxOg	141.42.64.125	56730	125.190.109.199	80	1	GET	www.icir.org	/	-	Wget/1.10	0	9130	200	OK	-	-	-	(empty)	-	-	-	text/html	-	-
#close	2013-03-26-21-06-27
=======
#open	2013-04-10-15-49-37
#fields	ts	uid	id.orig_h	id.orig_p	id.resp_h	id.resp_p	trans_depth	method	host	uri	referrer	user_agent	request_body_len	response_body_len	status_code	status_msg	info_code	info_msg	filename	tags	username	password	proxied	mime_type	md5	extraction_file
#types	time	string	addr	port	addr	port	count	string	string	string	string	string	count	count	count	string	count	string	string	table[enum]	string	string	table[string]	string	string	string
1365608977.146651	arKYeMETxOg	141.42.64.125	56730	125.190.109.199	80	1	GET	www.icir.org	/	-	Wget/1.10	0	9130	200	OK	-	-	-	(empty)	-	-	-	-	-	-
#close	2013-04-10-15-49-38
>>>>>>> 5ff76213
<|MERGE_RESOLUTION|>--- conflicted
+++ resolved
@@ -3,16 +3,8 @@
 #empty_field	(empty)
 #unset_field	-
 #path	http
-<<<<<<< HEAD
-#open	2013-03-26-21-06-26
-#fields	ts	uid	id.orig_h	id.orig_p	id.resp_h	id.resp_p	trans_depth	method	host	uri	referrer	user_agent	request_body_len	response_body_len	status_code	status_msg	info_code	info_msg	filename	tags	username	password	proxied	mime_type	md5	extraction_file
-#types	time	string	addr	port	addr	port	count	string	string	string	string	string	count	count	count	string	count	string	string	table[enum]	string	string	table[string]	string	string	file
-1364331986.091724	arKYeMETxOg	141.42.64.125	56730	125.190.109.199	80	1	GET	www.icir.org	/	-	Wget/1.10	0	9130	200	OK	-	-	-	(empty)	-	-	-	text/html	-	-
-#close	2013-03-26-21-06-27
-=======
 #open	2013-04-10-15-49-37
 #fields	ts	uid	id.orig_h	id.orig_p	id.resp_h	id.resp_p	trans_depth	method	host	uri	referrer	user_agent	request_body_len	response_body_len	status_code	status_msg	info_code	info_msg	filename	tags	username	password	proxied	mime_type	md5	extraction_file
 #types	time	string	addr	port	addr	port	count	string	string	string	string	string	count	count	count	string	count	string	string	table[enum]	string	string	table[string]	string	string	string
 1365608977.146651	arKYeMETxOg	141.42.64.125	56730	125.190.109.199	80	1	GET	www.icir.org	/	-	Wget/1.10	0	9130	200	OK	-	-	-	(empty)	-	-	-	-	-	-
-#close	2013-04-10-15-49-38
->>>>>>> 5ff76213
+#close	2013-04-10-15-49-38