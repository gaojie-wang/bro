# Test that remote logging via broker works for all data types and values
# (including values that are &optional or do not have &log).
#
# @TEST-SERIALIZE: brokercomm
# @TEST-REQUIRES: grep -q ENABLE_BROKER:BOOL=true $BUILD/CMakeCache.txt

# @TEST-EXEC: btest-bg-run recv "bro -b ../common.bro ../recv.bro broker_port=$BROKER_PORT >recv.out"
# @TEST-EXEC: btest-bg-run send "bro -b ../common.bro ../send.bro broker_port=$BROKER_PORT >send.out"

# @TEST-EXEC: btest-bg-wait 20
# @TEST-EXEC: btest-diff recv/recv.out
# @TEST-EXEC: btest-diff recv/test.log
# @TEST-EXEC: btest-diff send/send.out
# @TEST-EXEC: btest-diff send/test.log

@TEST-START-FILE common.bro


global quit_receiver: event();
global quit_sender: event();


module Test;

export {
	redef enum Log::ID += { LOG };

	type my_enum: enum { testenum };

	type my_rec: record {
		a: string;
		b: count &optional;
	} &log;

	type Info: record {
		msg: string &log;
		nolog: string &default="no";
		num: count &log;
		inum: int &log;
		dnum: double &log;
		b: bool &log;
		ip: addr &log;
		sn: subnet &log;
		p: port &log;
		t: time &log;
		ti: interval &log;
		en: my_enum &log;
		se: set[string] &log;
		re: my_rec &log;
		ve: vector of string &log;
	};

	global log_test: event(rec: Test::Info);
}

event bro_init() &priority=5
	{
	Broker::enable();
	Log::create_stream(Test::LOG, [$columns=Test::Info]);
	}

@TEST-END-FILE

@TEST-START-FILE recv.bro

const broker_port: port &redef;
redef exit_only_after_terminate = T;

event bro_init()
<<<<<<< HEAD
	{
	Broker::subscribe_to_logs("bro/log/");
	Broker::subscribe_to_events("bro/event/");
	Broker::listen(broker_port, "127.0.0.1");
	}
=======
        {
        Broker::subscribe_to_logs("bro/log/");
        Broker::subscribe_to_events("bro/event/");
        Broker::listen(broker_port, "127.0.0.1");
        }
>>>>>>> 58a2d06c

event quit_receiver()
    {
    terminate();
    }

@TEST-END-FILE


@TEST-START-FILE send.bro

const broker_port: port &redef;
redef exit_only_after_terminate = T;

event bro_init()
<<<<<<< HEAD
	{
	Broker::enable_remote_logs(Test::LOG);
	Broker::connect("127.0.0.1", broker_port, 1secs);
	}
=======
    {
    Broker::enable_remote_logs(Test::LOG);
    Broker::publish_topic("bro/event/");
    Broker::connect("127.0.0.1", broker_port, 1secs);
    }
>>>>>>> 58a2d06c

global n = 0;

# Test both IPv4 and IPv6 addrs, and test all port types.
global ports: vector of port = vector(22/tcp, 53/udp, 8/icmp, 0/unknown);
global addrs: vector of addr = vector(10.20.30.40, [fe80:abcd::1]);
global subnets: vector of subnet = vector(10.2.0.0/16, [fe80::]/64);

# Test some empty objects.
global emptyset: set[string];
global emptyvector: vector of string;

event do_write()
<<<<<<< HEAD
	{
	local logrec: Test::Info = [$msg = "ping", $num = n, $inum = -2,
		$dnum = 3.14, $b = T, $ip = addrs[n%2], $sn = subnets[n%2],
		$p = ports[n%4], $t = double_to_time(1.5), $ti = 1min,
		$en = Test::testenum, $se = set("hi", "hello"),
		$re = [$a="msg", $b=3], $ve = vector("1st", "2nd", "3rd")];

	if ( n == 1 )
		{
		# Test that some empty or uninitialized values can be sent.
		logrec$msg = "";
		logrec$re = [$a="msg"];
		logrec$se = emptyset;
		logrec$ve = emptyvector;
		}

	Log::write(Test::LOG, logrec);
	++n;
	if ( n < 6 )
		event do_write();
	}
=======
        {
        if ( n == 6 )
        {
        local args = Broker::event_args(quit_receiver);
        Broker::send_event("bro/event/", args);
        schedule 1sec { quit_sender() };
        }
        else
                {
                Log::write(Test::LOG, [$msg = "ping", $num = n]);
                ++n;
                event do_write();
                }
        }

event quit_sender()
    {
    terminate();
    }
>>>>>>> 58a2d06c

event Broker::outgoing_connection_established(peer_address: string,
                                              peer_port: port,
                                              peer_name: string)
	{
	print "Broker::outgoing_connection_established", peer_address, peer_port;
	event do_write();
	}

event Broker::outgoing_connection_broken(peer_address: string,
                                         peer_port: port,
                                         peer_name: string)
	{
	terminate();
	}

@TEST-END-FILE<|MERGE_RESOLUTION|>--- conflicted
+++ resolved
@@ -67,19 +67,11 @@
 redef exit_only_after_terminate = T;
 
 event bro_init()
-<<<<<<< HEAD
-	{
-	Broker::subscribe_to_logs("bro/log/");
-	Broker::subscribe_to_events("bro/event/");
-	Broker::listen(broker_port, "127.0.0.1");
-	}
-=======
         {
         Broker::subscribe_to_logs("bro/log/");
         Broker::subscribe_to_events("bro/event/");
         Broker::listen(broker_port, "127.0.0.1");
         }
->>>>>>> 58a2d06c
 
 event quit_receiver()
     {
@@ -95,18 +87,11 @@
 redef exit_only_after_terminate = T;
 
 event bro_init()
-<<<<<<< HEAD
-	{
-	Broker::enable_remote_logs(Test::LOG);
-	Broker::connect("127.0.0.1", broker_port, 1secs);
-	}
-=======
     {
     Broker::enable_remote_logs(Test::LOG);
     Broker::publish_topic("bro/event/");
     Broker::connect("127.0.0.1", broker_port, 1secs);
     }
->>>>>>> 58a2d06c
 
 global n = 0;
 
@@ -120,29 +105,6 @@
 global emptyvector: vector of string;
 
 event do_write()
-<<<<<<< HEAD
-	{
-	local logrec: Test::Info = [$msg = "ping", $num = n, $inum = -2,
-		$dnum = 3.14, $b = T, $ip = addrs[n%2], $sn = subnets[n%2],
-		$p = ports[n%4], $t = double_to_time(1.5), $ti = 1min,
-		$en = Test::testenum, $se = set("hi", "hello"),
-		$re = [$a="msg", $b=3], $ve = vector("1st", "2nd", "3rd")];
-
-	if ( n == 1 )
-		{
-		# Test that some empty or uninitialized values can be sent.
-		logrec$msg = "";
-		logrec$re = [$a="msg"];
-		logrec$se = emptyset;
-		logrec$ve = emptyvector;
-		}
-
-	Log::write(Test::LOG, logrec);
-	++n;
-	if ( n < 6 )
-		event do_write();
-	}
-=======
         {
         if ( n == 6 )
         {
@@ -162,7 +124,6 @@
     {
     terminate();
     }
->>>>>>> 58a2d06c
 
 event Broker::outgoing_connection_established(peer_address: string,
                                               peer_port: port,
