--- conflicted
+++ resolved
@@ -53,39 +53,14 @@
 int File::timeout_interval_idx = -1;
 int File::bof_buffer_size_idx = -1;
 int File::bof_buffer_idx = -1;
-<<<<<<< HEAD
-=======
 int File::meta_mime_type_idx = -1;
 int File::meta_mime_types_idx = -1;
->>>>>>> 374e61ee
 
 void File::StaticInit()
 	{
 	if ( id_idx != -1 )
 		return;
 
-<<<<<<< HEAD
-	id_idx = Idx("id");
-	parent_id_idx = Idx("parent_id");
-	source_idx = Idx("source");
-	is_orig_idx = Idx("is_orig");
-	conns_idx = Idx("conns");
-	last_active_idx = Idx("last_active");
-	seen_bytes_idx = Idx("seen_bytes");
-	total_bytes_idx = Idx("total_bytes");
-	missing_bytes_idx = Idx("missing_bytes");
-	overflow_bytes_idx = Idx("overflow_bytes");
-	timeout_interval_idx = Idx("timeout_interval");
-	bof_buffer_size_idx = Idx("bof_buffer_size");
-	bof_buffer_idx = Idx("bof_buffer");
-	}
-
-File::File(const string& file_id, Connection* conn, analyzer::Tag tag,
-           bool is_orig)
-	: id(file_id), val(0), file_reassembler(0), stream_offset(0), 
-	  reassembly_max_buffer(0), did_mime_type(false), 
-	  reassembly_enabled(false), postpone_timeout(false), done(false), 
-=======
 	id_idx = Idx("id", fa_file_type);
 	parent_id_idx = Idx("parent_id", fa_file_type);
 	source_idx = Idx("source", fa_file_type);
@@ -108,7 +83,6 @@
 	: id(file_id), val(0), file_reassembler(0), stream_offset(0),
 	  reassembly_max_buffer(0), did_metadata_inference(false),
 	  reassembly_enabled(false), postpone_timeout(false), done(false),
->>>>>>> 374e61ee
 	  analyzers(this)
 	{
 	StaticInit();
@@ -122,6 +96,7 @@
 	if ( conn )
 		{
 		val->Assign(is_orig_idx, new Val(is_orig, TYPE_BOOL));
+		UpdateConnectionFields(conn, is_orig);
 		}
 
 	UpdateLastActivityTime();
@@ -131,15 +106,7 @@
 	{
 	DBG_LOG(DBG_FILE_ANALYSIS, "[%s] Destroying File object", id.c_str());
 	Unref(val);
-<<<<<<< HEAD
-
-	if ( file_reassembler )
-		{
-		delete file_reassembler;
-		}
-=======
 	delete file_reassembler;
->>>>>>> 374e61ee
 	}
 
 void File::UpdateLastActivityTime()
@@ -167,22 +134,10 @@
 
 	Val* idx = get_conn_id_val(conn);
 
-<<<<<<< HEAD
-		if ( FileEventAvailable(file_over_new_connection) )
-			{
-			val_list* vl = new val_list();
-			vl->append(val->Ref());
-			vl->append(conn_val->Ref());
-			vl->append(new Val(is_orig, TYPE_BOOL));
-
-			FileEvent(file_over_new_connection, vl);
-			}
-=======
 	if ( conns->AsTableVal()->Lookup(idx) )
 		{
 		Unref(idx);
 		return false;
->>>>>>> 374e61ee
 		}
 
 	conns->AsTableVal()->Assign(idx, conn->BuildConnVal());
@@ -304,24 +259,7 @@
 	if ( done )
 		return false;
 
-<<<<<<< HEAD
-	file_analysis::Analyzer *a = 0;
-	bool success = analyzers.QueueAdd(tag, args, a);
-	if ( success && a )
-		{
-		// Catch up this analyzer with the BOF buffer
-		for ( size_t i = 0; i < bof_buffer.chunks.size(); ++i )
-			{
-			if ( ! a->DeliverStream(bof_buffer.chunks[i]->Bytes(), bof_buffer.chunks[i]->Len()) )
-				{
-				analyzers.QueueRemove(a->Tag(), a->Args());
-				}
-			}
-		}
-	return success;
-=======
 	return analyzers.QueueAdd(tag, args) != 0;
->>>>>>> 374e61ee
 	}
 
 bool File::RemoveAnalyzer(file_analysis::Tag tag, RecordVal* args)
@@ -336,16 +274,6 @@
 	{
 	reassembly_enabled = true;
 	}
-<<<<<<< HEAD
-
-void File::DisableReassembly()
-	{
-	reassembly_enabled = false;
-	if ( file_reassembler )
-		{
-		delete file_reassembler;
-		file_reassembler = NULL;
-=======
 
 void File::DisableReassembly()
 	{
@@ -373,31 +301,14 @@
 		BroString* bs = concatenate(bof_buffer.chunks);
 		bof_buffer_val = new StringVal(bs);
 		val->Assign(bof_buffer_idx, bof_buffer_val);
->>>>>>> 374e61ee
-		}
-	}
-
-<<<<<<< HEAD
-void File::SetReassemblyBuffer(uint64 max)
-	{
-	reassembly_max_buffer = max;
-	}
-
-bool File::DetectMIME()
-	{
-	RuleMatcher::MIME_Matches matches;
-
-	BroString *bs = concatenate(bof_buffer.chunks);
-	const u_char* data = bs->Bytes();
-	uint64 len = bs->Len();
-=======
+		}
+
 	if ( ! FileEventAvailable(file_sniff) )
 		return;
 
 	RuleMatcher::MIME_Matches matches;
 	const u_char* data = bof_buffer_val->AsString()->Bytes();
 	uint64 len = bof_buffer_val->AsString()->Len();
->>>>>>> 374e61ee
 	len = min(len, LookupFieldDefaultCount(bof_buffer_size_idx));
 	file_mgr->DetectMIME(data, len, &matches);
 
@@ -406,29 +317,12 @@
 	RecordVal* meta = new RecordVal(fa_metadata_type);
 	vl->append(meta);
 
-<<<<<<< HEAD
-	if ( FileEventAvailable(file_mime_type) )
-		{
-		val_list* vl = new val_list();
-		vl->append(val->Ref());
-		vl->append(new StringVal(*(matches.begin()->second.begin())));
-		FileEvent(file_mime_type, vl);
-		}
-
-	if ( FileEventAvailable(file_mime_types) )
-		{
-		val_list* vl = new val_list();
-		vl->append(val->Ref());
-		vl->append(file_analysis::GenMIMEMatchesVal(matches));
-		FileEvent(file_mime_types, vl);
-=======
 	if ( ! matches.empty() )
 		{
 		meta->Assign(meta_mime_type_idx,
 		             new StringVal(*(matches.begin()->second.begin())));
 		meta->Assign(meta_mime_types_idx,
 		             file_analysis::GenMIMEMatchesVal(matches));
->>>>>>> 374e61ee
 		}
 
 	FileEvent(file_sniff, vl);
@@ -439,26 +333,12 @@
 	{
 	if ( bof_buffer.full )
 		return false;
-<<<<<<< HEAD
 
 	uint64 desired_size = LookupFieldDefaultCount(bof_buffer_size_idx);
 
 	bof_buffer.chunks.push_back(new BroString(data, len, 0));
 	bof_buffer.size += len;
 
-	if ( bof_buffer.size >= desired_size )
-		{
-		bof_buffer.full = true;
-		}
-
-	return true;
-=======
-
-	uint64 desired_size = LookupFieldDefaultCount(bof_buffer_size_idx);
-
-	bof_buffer.chunks.push_back(new BroString(data, len, 0));
-	bof_buffer.size += len;
-
 	if ( bof_buffer.size < desired_size )
 		return true;
 
@@ -471,33 +351,10 @@
 		}
 
 	return false;
->>>>>>> 374e61ee
 	}
 
 void File::DeliverStream(const u_char* data, uint64 len)
 	{
-<<<<<<< HEAD
-	// Buffer enough data for the BOF buffer
-	BufferBOF(data, len);
-
-	// TODO: mime matching size needs defined.
-	if ( ! did_mime_type && 
-	     bof_buffer.size >= 1024 && 
-	     LookupFieldDefaultCount(missing_bytes_idx) == 0 )
-		{
-		did_mime_type = true;
-		DetectMIME();
-
-		// TODO: this needs to be done elsewhere.  For now it's here.
-		BroString* bs = concatenate(bof_buffer.chunks);
-		val->Assign(bof_buffer_idx, new StringVal(bs));
-		}
-
-	DBG_LOG(DBG_FILE_ANALYSIS, "[%s] %" PRIu64 " bytes in at offset %" PRIu64 "; %s [%s]",
-		id.c_str(), len, stream_offset,
-		IsComplete() ? "complete" : "incomplete",
-		fmt_bytes((const char*) data, min((uint64)40, len)), len > 40 ? "..." : "");
-=======
 	bool bof_was_full = bof_buffer.full;
 	// Buffer enough data for the BOF buffer
 	BufferBOF(data, len);
@@ -512,20 +369,12 @@
 	        IsComplete() ? "complete" : "incomplete",
 	        fmt_bytes((const char*) data, min((uint64)40, len)),
 	        len > 40 ? "..." : "");
->>>>>>> 374e61ee
 
 	file_analysis::Analyzer* a = 0;
 	IterCookie* c = analyzers.InitForIteration();
+
 	while ( (a = analyzers.NextEntry(c)) )
 		{
-<<<<<<< HEAD
-		if ( !a->DeliverStream(data, len) )
-			{
-			analyzers.QueueRemove(a->Tag(), a->Args());
-			}
-		}
-
-=======
 		if ( ! a->GotStreamDelivery() )
 			{
 			int num_bof_chunks_behind = bof_buffer.chunks.size();
@@ -556,7 +405,6 @@
 			analyzers.QueueRemove(a->Tag(), a->Args());
 		}
 
->>>>>>> 374e61ee
 	stream_offset += len;
 	IncrementByteCount(len, seen_bytes_idx);
 	}
@@ -567,37 +415,20 @@
 	if ( file_reassembler )
 		{
 		if ( reassembly_max_buffer > 0 &&
-<<<<<<< HEAD
-		     reassembly_max_buffer < file_reassembler->TotalSize() ) 
-			{
-			uint64 first_offset = file_reassembler->GetFirstBlockOffset();
-			int gap_bytes = file_reassembler->TrimToSeq(first_offset);
-			
-=======
 		     reassembly_max_buffer < file_reassembler->TotalSize() )
 			{
 			uint64 current_offset = stream_offset;
 			uint64 gap_bytes = file_reassembler->Flush();
 			IncrementByteCount(gap_bytes, overflow_bytes_idx);
 
->>>>>>> 374e61ee
 			if ( FileEventAvailable(file_reassembly_overflow) )
 				{
 				val_list* vl = new val_list();
 				vl->append(val->Ref());
-<<<<<<< HEAD
-				vl->append(new Val(stream_offset, TYPE_COUNT));
-				vl->append(new Val(gap_bytes, TYPE_COUNT));
-				FileEvent(file_reassembly_overflow, vl);
-				}
-
-			Gap(stream_offset, gap_bytes);
-=======
 				vl->append(new Val(current_offset, TYPE_COUNT));
 				vl->append(new Val(gap_bytes, TYPE_COUNT));
 				FileEvent(file_reassembly_overflow, vl);
 				}
->>>>>>> 374e61ee
 			}
 
 		// Forward data to the reassembler.
@@ -610,16 +441,6 @@
 		DeliverStream(data, len);
 		}
 	else if ( reassembly_enabled )
-<<<<<<< HEAD
-		{
-		// This is data that doesn't match the offset and the reassembler 
-		// needs to be enabled.
-		file_reassembler = new FileReassembler(this, stream_offset);
-		file_reassembler->NewBlock(network_time, offset, len, data);
-		}
-	else
-		{
-=======
 		{
 		// This is data that doesn't match the offset and the reassembler
 		// needs to be enabled.
@@ -628,7 +449,6 @@
 		}
 	else
 		{
->>>>>>> 374e61ee
 		// We can't reassemble so we throw out the data for streaming.
 		IncrementByteCount(len, overflow_bytes_idx);
 		}
@@ -642,26 +462,18 @@
 
 	file_analysis::Analyzer* a = 0;
 	IterCookie* c = analyzers.InitForIteration();
+
 	while ( (a = analyzers.NextEntry(c)) )
 		{
-<<<<<<< HEAD
-		if ( !a->DeliverChunk(data, len, offset) )
-=======
 		if ( ! a->DeliverChunk(data, len, offset) )
->>>>>>> 374e61ee
 			{
 			analyzers.QueueRemove(a->Tag(), a->Args());
 			}
 		}
 
 	if ( IsComplete() )
-<<<<<<< HEAD
-		{
-		// If the file is complete we can automatically go and close out the file from here.
 		EndOfFile();
-		}
-	}
-
+	}
 
 void File::DataIn(const u_char* data, uint64 len, uint64 offset)
 	{
@@ -673,26 +485,7 @@
 void File::DataIn(const u_char* data, uint64 len)
 	{
 	analyzers.DrainModifications();
-	
-	uint64 offset = LookupFieldDefaultCount(seen_bytes_idx) +
-	                LookupFieldDefaultCount(missing_bytes_idx);
-	DeliverChunk(data, len, offset);
-=======
-		EndOfFile();
-	}
-
-void File::DataIn(const u_char* data, uint64 len, uint64 offset)
-	{
-	analyzers.DrainModifications();
-	DeliverChunk(data, len, offset);
-	analyzers.DrainModifications();
-	}
-
-void File::DataIn(const u_char* data, uint64 len)
-	{
-	analyzers.DrainModifications();
 	DeliverChunk(data, len, stream_offset);
->>>>>>> 374e61ee
 	analyzers.DrainModifications();
 	}
 
@@ -703,20 +496,6 @@
 	if ( done )
 		return;
 
-<<<<<<< HEAD
-	if ( ! did_mime_type )
-		{
-		DetectMIME();
-
-		// TODO: this also needs to be done elsewhere.
-		if ( bof_buffer.size > 0 )
-			{
-			BroString* bs = concatenate(bof_buffer.chunks);
-			val->Assign(bof_buffer_idx, new StringVal(bs));
-			}
-		}
-
-=======
 	if ( file_reassembler )
 		{
 		file_reassembler->Flush();
@@ -731,7 +510,6 @@
 		bof_buffer.full = true;
 		DeliverStream((const u_char*) "", 0);
 		}
->>>>>>> 374e61ee
 	analyzers.DrainModifications();
 
 	done = true;
@@ -762,8 +540,6 @@
 		return;
 		}
 
-<<<<<<< HEAD
-=======
 	if ( ! bof_buffer.full )
 		{
 		DBG_LOG(DBG_FILE_ANALYSIS, "[%s] File gap before bof_buffer filled, continued without attempting to fill bof_buffer.", id.c_str());
@@ -771,7 +547,6 @@
 		DeliverStream((const u_char*) "", 0);
 		}
 
->>>>>>> 374e61ee
 	file_analysis::Analyzer* a = 0;
 	IterCookie* c = analyzers.InitForIteration();
 
@@ -816,11 +591,7 @@
 	mgr.QueueEvent(h, vl);
 
 	if ( h == file_new || h == file_over_new_connection ||
-<<<<<<< HEAD
-	     h == file_mime_type ||
-=======
 	     h == file_sniff ||
->>>>>>> 374e61ee
 	     h == file_timeout || h == file_extraction_limit )
 		{
 		// immediate feedback is required for these events.
