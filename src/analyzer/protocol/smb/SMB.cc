#include "SMB.h"

using namespace analyzer::smb;

// This was 1<<17 originally but was changed due to larger messages
// being seen.
#define SMB_MAX_LEN (1<<18)

SMB_Analyzer::SMB_Analyzer(Connection *conn)
: tcp::TCP_ApplicationAnalyzer("SMB", conn)
	{
	chunks=0;
<<<<<<< HEAD
	interp = new binpac::SMB::SMB_Conn(this);
	AddSupportAnalyzer(new Contents_SMB(conn, true));
	AddSupportAnalyzer(new Contents_SMB(conn, false));
=======
	interp=0;
>>>>>>> 6ee54322
	}

SMB_Analyzer::~SMB_Analyzer()
	{
<<<<<<< HEAD
	delete interp;
=======
	if ( interp )
		delete interp;
>>>>>>> 6ee54322
	}

void SMB_Analyzer::Done()
	{
	TCP_ApplicationAnalyzer::Done();

<<<<<<< HEAD
	interp->FlowEOF(true);
	interp->FlowEOF(false);
	}

void SMB_Analyzer::EndpointEOF(bool is_orig)
	{
	TCP_ApplicationAnalyzer::EndpointEOF(is_orig);
	interp->FlowEOF(is_orig);
	}
	
void SMB_Analyzer::Undelivered(uint64 seq, int len, bool orig)
	{
	TCP_ApplicationAnalyzer::Undelivered(seq, len, orig);
	interp->NewGap(orig, len);
	}

void SMB_Analyzer::DeliverStream(int len, const u_char* data, bool orig)
	{
	TCP_ApplicationAnalyzer::DeliverStream(len, data, orig);

	assert(TCP());

	try 
		{
		interp->NewData(orig, data, data + len);
		// Let's assume that if there are no binpac exceptions after 
		// 3 data chunks that this is probably actually SMB.
		if ( chunks >= 3 )
			ProtocolConfirmation();
		else
			++chunks;
		}
	catch ( const binpac::Exception& e )
		{
		ProtocolViolation(fmt("Binpac exception: %s", e.c_msg()));
		//printf(fmt("Binpac exception: %s", e.c_msg()));
		}
	}



Contents_SMB::Contents_SMB(Connection* conn, bool orig)
: TCP_SupportAnalyzer("Contents_SMB", conn, orig)
	{
	state = WAIT_FOR_HDR;
	resync_state = INSYNC;
	first_time = last_time = 0.0;
	msg_len = 0;
	msg_type = 0;
	}

void Contents_SMB::Init()
	{
	TCP_SupportAnalyzer::Init();

	NeedResync();
	}

Contents_SMB::~Contents_SMB()
	{
	}


void Contents_SMB::Undelivered(uint64 seq, int len, bool orig)
	{
	TCP_SupportAnalyzer::Undelivered(seq, len, orig);
	NeedResync();
	}

bool Contents_SMB::HasSMBHeader(const u_char* data)
	{
	return (strncmp((const char*) data+4, "\xffSMB", 4) == 0 ||
	        strncmp((const char*) data+4, "\xfeSMB", 4) == 0);
	}

void Contents_SMB::DeliverSMB(int len, const u_char* data)
	{
	// Check the 4-byte header.
	if ( ! HasSMBHeader(data) )
		{
		Conn()->Weird(fmt("SMB-over-TCP header error: %02x %05x, >>\\x%02x%c%c%c<<",
			//dshdr[0], dshdr[1], dshdr[2], dshdr[3],
			msg_type, msg_len,
			data[0], data[1], data[2], data[3]));
		NeedResync();
		}
	else
		{
		ForwardStream(len, data, IsOrig());
		}
	}

bool Contents_SMB::CheckResync(int& len, const u_char*& data, bool orig)
	{
	if (resync_state == INSYNC)
		return true;

	// This is an attempt to re-synchronize the stream after a content gap.  
	// Returns true if we are in sync. 
	// Returns false otherwise (we are in resync mode)
	//
	// We try to look for the beginning of a SMB message, assuming 
	// SMB messages start at packet boundaries (though they may span 
	// over multiple packets) (note that the data* of DeliverStream()
	// usually starts at a packet boundrary). 
	//
	// Now lets see whether data points to the beginning of a
	// SMB message. If the resync processs is successful, we should
	// be at the beginning of a frame.

	// check if the SMB header starts with an SMB1 or SMB2 marker
	if ( ! HasSMBHeader(data) )
		{
		NeedResync();
		return false;
		}

	resync_state = INSYNC;
	first_time = last_time = 0.0;
	msg_len = 0;
	msg_type = 0;
	return true;
	}

void Contents_SMB::DeliverStream(int len, const u_char* data, bool orig)
	{
	TCP_SupportAnalyzer::DeliverStream(len, data, orig);
	
	if (!CheckResync(len, data, orig))
		return;   // Not in sync yet. Still resyncing

	while ( len > 0 )
		{
		switch (state) {
		case WAIT_FOR_HDR:
			{
			// We have the 4 bytes header now
			msg_len = 0;
			msg_type = data[0];
			for ( int i = 1; i < 4; i++)
				msg_len = (msg_len << 8) + data[i];
			msg_len+=4;
			msg_buf.Init(SMB_MAX_LEN+4, msg_len);
			state = WAIT_FOR_DATA;
			}
			break;
		case WAIT_FOR_DATA:
			{
			bool got_all_data = msg_buf.ConsumeChunk(data, len);
			if ( got_all_data )
				{
				const u_char *dummy_p = msg_buf.GetBuf();
				int dummy_len = (int) msg_buf.GetFill();
				DeliverSMB(dummy_len, dummy_p);
				
				state = WAIT_FOR_HDR;
				}
			}
			break;
		} // end switch
		} // end while
=======
	if ( interp )
		{
		interp->FlowEOF(true);
		interp->FlowEOF(false);
		}
	}

void SMB_Analyzer::EndpointEOF(bool is_orig)
	{
	TCP_ApplicationAnalyzer::EndpointEOF(is_orig);

	if ( interp )
		interp->FlowEOF(is_orig);
	}

void SMB_Analyzer::Undelivered(uint64 seq, int len, bool orig)
	{
	TCP_ApplicationAnalyzer::Undelivered(seq, len, orig);
	
	NeedResync();
	}

bool SMB_Analyzer::HasSMBHeader(int len, const u_char* data)
	{
	if ( len < 8 )
		return false;

	return (strncmp((const char*) data+4, "\xffSMB", 4) == 0 ||
	        strncmp((const char*) data+4, "\xfeSMB", 4) == 0);
	}

void SMB_Analyzer::DeliverStream(int len, const u_char* data, bool orig)
	{
	TCP_ApplicationAnalyzer::DeliverStream(len, data, orig);

	assert(TCP());

	// Either instantiate an interpreter or bail.
	if ( ! interp )
		{
		if ( HasSMBHeader(len, data) )
			interp = new binpac::SMB::SMB_Conn(this);
		else
			return;
		}

	try
		{
		// If we get here, it means we have an interpreter.
		interp->NewData(orig, data, data + len);

		// Let's assume that if there are no binpac exceptions after
		// 3 data chunks that this is probably actually SMB.
		if ( ++chunks == 3 )
			ProtocolConfirmation();
		}
	catch ( const binpac::Exception& e )
		{
		ProtocolViolation(fmt("Binpac exception: %s", e.c_msg()));
		NeedResync();
		}
>>>>>>> 6ee54322
	}<|MERGE_RESOLUTION|>--- conflicted
+++ resolved
@@ -10,192 +10,19 @@
 : tcp::TCP_ApplicationAnalyzer("SMB", conn)
 	{
 	chunks=0;
-<<<<<<< HEAD
-	interp = new binpac::SMB::SMB_Conn(this);
-	AddSupportAnalyzer(new Contents_SMB(conn, true));
-	AddSupportAnalyzer(new Contents_SMB(conn, false));
-=======
 	interp=0;
->>>>>>> 6ee54322
 	}
 
 SMB_Analyzer::~SMB_Analyzer()
 	{
-<<<<<<< HEAD
-	delete interp;
-=======
 	if ( interp )
 		delete interp;
->>>>>>> 6ee54322
 	}
 
 void SMB_Analyzer::Done()
 	{
 	TCP_ApplicationAnalyzer::Done();
 
-<<<<<<< HEAD
-	interp->FlowEOF(true);
-	interp->FlowEOF(false);
-	}
-
-void SMB_Analyzer::EndpointEOF(bool is_orig)
-	{
-	TCP_ApplicationAnalyzer::EndpointEOF(is_orig);
-	interp->FlowEOF(is_orig);
-	}
-	
-void SMB_Analyzer::Undelivered(uint64 seq, int len, bool orig)
-	{
-	TCP_ApplicationAnalyzer::Undelivered(seq, len, orig);
-	interp->NewGap(orig, len);
-	}
-
-void SMB_Analyzer::DeliverStream(int len, const u_char* data, bool orig)
-	{
-	TCP_ApplicationAnalyzer::DeliverStream(len, data, orig);
-
-	assert(TCP());
-
-	try 
-		{
-		interp->NewData(orig, data, data + len);
-		// Let's assume that if there are no binpac exceptions after 
-		// 3 data chunks that this is probably actually SMB.
-		if ( chunks >= 3 )
-			ProtocolConfirmation();
-		else
-			++chunks;
-		}
-	catch ( const binpac::Exception& e )
-		{
-		ProtocolViolation(fmt("Binpac exception: %s", e.c_msg()));
-		//printf(fmt("Binpac exception: %s", e.c_msg()));
-		}
-	}
-
-
-
-Contents_SMB::Contents_SMB(Connection* conn, bool orig)
-: TCP_SupportAnalyzer("Contents_SMB", conn, orig)
-	{
-	state = WAIT_FOR_HDR;
-	resync_state = INSYNC;
-	first_time = last_time = 0.0;
-	msg_len = 0;
-	msg_type = 0;
-	}
-
-void Contents_SMB::Init()
-	{
-	TCP_SupportAnalyzer::Init();
-
-	NeedResync();
-	}
-
-Contents_SMB::~Contents_SMB()
-	{
-	}
-
-
-void Contents_SMB::Undelivered(uint64 seq, int len, bool orig)
-	{
-	TCP_SupportAnalyzer::Undelivered(seq, len, orig);
-	NeedResync();
-	}
-
-bool Contents_SMB::HasSMBHeader(const u_char* data)
-	{
-	return (strncmp((const char*) data+4, "\xffSMB", 4) == 0 ||
-	        strncmp((const char*) data+4, "\xfeSMB", 4) == 0);
-	}
-
-void Contents_SMB::DeliverSMB(int len, const u_char* data)
-	{
-	// Check the 4-byte header.
-	if ( ! HasSMBHeader(data) )
-		{
-		Conn()->Weird(fmt("SMB-over-TCP header error: %02x %05x, >>\\x%02x%c%c%c<<",
-			//dshdr[0], dshdr[1], dshdr[2], dshdr[3],
-			msg_type, msg_len,
-			data[0], data[1], data[2], data[3]));
-		NeedResync();
-		}
-	else
-		{
-		ForwardStream(len, data, IsOrig());
-		}
-	}
-
-bool Contents_SMB::CheckResync(int& len, const u_char*& data, bool orig)
-	{
-	if (resync_state == INSYNC)
-		return true;
-
-	// This is an attempt to re-synchronize the stream after a content gap.  
-	// Returns true if we are in sync. 
-	// Returns false otherwise (we are in resync mode)
-	//
-	// We try to look for the beginning of a SMB message, assuming 
-	// SMB messages start at packet boundaries (though they may span 
-	// over multiple packets) (note that the data* of DeliverStream()
-	// usually starts at a packet boundrary). 
-	//
-	// Now lets see whether data points to the beginning of a
-	// SMB message. If the resync processs is successful, we should
-	// be at the beginning of a frame.
-
-	// check if the SMB header starts with an SMB1 or SMB2 marker
-	if ( ! HasSMBHeader(data) )
-		{
-		NeedResync();
-		return false;
-		}
-
-	resync_state = INSYNC;
-	first_time = last_time = 0.0;
-	msg_len = 0;
-	msg_type = 0;
-	return true;
-	}
-
-void Contents_SMB::DeliverStream(int len, const u_char* data, bool orig)
-	{
-	TCP_SupportAnalyzer::DeliverStream(len, data, orig);
-	
-	if (!CheckResync(len, data, orig))
-		return;   // Not in sync yet. Still resyncing
-
-	while ( len > 0 )
-		{
-		switch (state) {
-		case WAIT_FOR_HDR:
-			{
-			// We have the 4 bytes header now
-			msg_len = 0;
-			msg_type = data[0];
-			for ( int i = 1; i < 4; i++)
-				msg_len = (msg_len << 8) + data[i];
-			msg_len+=4;
-			msg_buf.Init(SMB_MAX_LEN+4, msg_len);
-			state = WAIT_FOR_DATA;
-			}
-			break;
-		case WAIT_FOR_DATA:
-			{
-			bool got_all_data = msg_buf.ConsumeChunk(data, len);
-			if ( got_all_data )
-				{
-				const u_char *dummy_p = msg_buf.GetBuf();
-				int dummy_len = (int) msg_buf.GetFill();
-				DeliverSMB(dummy_len, dummy_p);
-				
-				state = WAIT_FOR_HDR;
-				}
-			}
-			break;
-		} // end switch
-		} // end while
-=======
 	if ( interp )
 		{
 		interp->FlowEOF(true);
@@ -257,5 +84,4 @@
 		ProtocolViolation(fmt("Binpac exception: %s", e.c_msg()));
 		NeedResync();
 		}
->>>>>>> 6ee54322
 	}