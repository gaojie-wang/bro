--- conflicted
+++ resolved
@@ -87,20 +87,6 @@
 		}
 	}
 
-<<<<<<< HEAD
-void EventRegistry::SetGroup(const char* name, const char* group)
-	{
-	return; // FIXME. THis triggers the error below for plugin events.
-
-	EventHandler* eh = Lookup(name);
-	if ( ! eh )
-		reporter->InternalError("unknown event handler %s in SetGroup()", name);
-
-	eh->SetGroup(group);
-	}
-
-=======
->>>>>>> 2002787c
 void EventRegistry::SetErrorHandler(const char* name)
 	{
 	EventHandler* eh = Lookup(name);
