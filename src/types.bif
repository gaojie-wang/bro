--- conflicted
+++ resolved
@@ -197,11 +197,8 @@
 	READER_ASCII,
 	READER_RAW,
 	READER_BENCHMARK,
-<<<<<<< HEAD
 	READER_BINARY,
-=======
 	READER_SQLITE,
->>>>>>> 4fe0e221
 %}
 
 enum Event %{
