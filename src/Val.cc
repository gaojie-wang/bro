// $Id: Val.cc 6945 2009-11-27 19:25:10Z vern $
//
// See the file "COPYING" in the main distribution directory for copyright.

#include "config.h"

#include <sys/types.h>
#include <sys/param.h>

#include <netinet/in.h>
#include <netdb.h>
#include <unistd.h>

#include <stdio.h>
#include <stdlib.h>

#include "Val.h"
#include "Net.h"
#include "File.h"
#include "Func.h"
#include "RE.h"
#include "Scope.h"
#include "NetVar.h"
#include "Expr.h"
#include "Serializer.h"
#include "RemoteSerializer.h"
#include "PrefixTable.h"
#include "Conn.h"
#include "Logger.h"


Val::Val(Func* f)
	{
	val.func_val = f;
	type = f->FType()->Ref();
	attribs = 0;
#ifdef DEBUG
	bound_id = 0;
#endif
	}

Val::Val(BroFile* f)
	{
	static FileType* string_file_type = 0;
	if ( ! string_file_type )
		string_file_type = new FileType(base_type(TYPE_STRING));

	val.file_val = f;

	assert(f->FType()->Tag() == TYPE_STRING);
	type = string_file_type->Ref();

	attribs = 0;
#ifdef DEBUG
	bound_id = 0;
#endif
	}

Val::~Val()
	{
	if ( type->InternalType() == TYPE_INTERNAL_STRING )
		delete val.string_val;

	else if ( type->Tag() == TYPE_FILE )
		Unref(val.file_val);

	Unref(type);
#ifdef DEBUG
	Unref(bound_id);
#endif
	}

Val* Val::Clone() const
	{
	SerializationFormat* form = new BinarySerializationFormat();
	form->StartWrite();

	CloneSerializer ss(form);
	SerialInfo sinfo(&ss);
	sinfo.cache = false;

	this->Serialize(&sinfo);
	char* data;
	uint32 len = form->EndWrite(&data);
	form->StartRead(data, len);

	UnserialInfo uinfo(&ss);
	uinfo.cache = false;
	Val* clone = Unserialize(&uinfo, type);

	delete [] data;

	return clone;
	}

bool Val::Serialize(SerialInfo* info) const
	{
	return SerialObj::Serialize(info);
	}

Val* Val::Unserialize(UnserialInfo* info, TypeTag type, const BroType* exact_type)
	{
	Val* v = (Val*) SerialObj::Unserialize(info, SER_VAL);
	if ( ! v )
		return 0;

	if ( type != TYPE_ANY && (v->Type()->Tag() != type
		|| (exact_type && ! same_type(exact_type, v->Type()))) )
		{
		info->s->Error("type mismatch for value");
		Unref(v);
		return 0;
		}

	// For MutableVals, we may get a value which, by considering the
	// globally unique ID, we already know. To keep references correct,
	// we have to bind to the local version. (FIXME: This is not the
	// nicest solution.  Ideally, DoUnserialize() should be able to pass
	// us an alternative ptr to the correct object.)
	if ( v->IsMutableVal() )
		{
		MutableVal* mv = v->AsMutableVal();
		if ( mv->HasUniqueID() )
			{
			ID* current =
				global_scope()->Lookup(mv->UniqueID()->Name());

			if ( current && current != mv->UniqueID() )
				{
				DBG_LOG(DBG_STATE, "binding to already existing ID %s\n", current->Name());
				assert(current->ID_Val());

				// Need to unset the ID here.  Otherwise,
				// when the SerializationCache destroys
				// the value, the global name will disappear.
				mv->SetID(0);
				Unref(v);
				return current->ID_Val()->Ref();
				}
			}
		}

	// An enum may be bound to a different internal number remotely than we
	// do for the same identifier. Check if this is the case, and, if yes,
	// rebind to our value.
	if ( v->Type()->Tag() == TYPE_ENUM )
		{
		int rv = v->AsEnum();
		EnumType* rt = v->Type()->AsEnumType();

		const char* name = rt->Lookup(rv);
		if ( name )
			{
			// See if we know the enum locally.
			ID* local = global_scope()->Lookup(name);
			if ( local && local->IsEnumConst() )
				{
				EnumType* lt = local->Type()->AsEnumType();
				int lv = lt->Lookup(local->ModuleName(),
							local->Name());

				// Compare.
				if ( rv != lv )
					{
					// Different, so let's bind the val
					// to the local type.
					v->val.int_val = lv;
					Unref(rt);
					v->type = lt;
					::Ref(lt);
					}
				}
			}

		}

	return v;
	}

IMPLEMENT_SERIAL(Val, SER_VAL);

bool Val::DoSerialize(SerialInfo* info) const
	{
	DO_SERIALIZE(SER_VAL, BroObj);

	if ( ! type->Serialize(info) )
		return false;

	SERIALIZE_OPTIONAL(attribs);

	switch ( type->InternalType() ) {
	case TYPE_INTERNAL_VOID:
		info->s->Error("type is void");
		return false;

	case TYPE_INTERNAL_INT:
		return SERIALIZE(val.int_val);

	case TYPE_INTERNAL_UNSIGNED:
		return SERIALIZE(val.uint_val);

	case TYPE_INTERNAL_DOUBLE:
		return SERIALIZE(val.double_val);

	case TYPE_INTERNAL_STRING:
		return SERIALIZE_STR((const char*) val.string_val->Bytes(),
				val.string_val->Len());

	case TYPE_INTERNAL_ADDR:
		return SERIALIZE(NUM_ADDR_WORDS)
#ifdef BROv6
			&& SERIALIZE(uint32(ntohl(val.addr_val[0])))
			&& SERIALIZE(uint32(ntohl(val.addr_val[1])))
			&& SERIALIZE(uint32(ntohl(val.addr_val[2])))
			&& SERIALIZE(uint32(ntohl(val.addr_val[3])));
#else
			&& SERIALIZE(uint32(ntohl(val.addr_val)));
#endif

	case TYPE_INTERNAL_SUBNET:
		return info->s->WriteOpenTag("subnet")
			&& SERIALIZE(NUM_ADDR_WORDS)
#ifdef BROv6
			&& SERIALIZE(uint32(ntohl(val.subnet_val.net[0])))
			&& SERIALIZE(uint32(ntohl(val.subnet_val.net[1])))
			&& SERIALIZE(uint32(ntohl(val.subnet_val.net[2])))
			&& SERIALIZE(uint32(ntohl(val.subnet_val.net[3])))
#else
			&& SERIALIZE(uint32(ntohl(val.subnet_val.net)))
#endif
			&& SERIALIZE(val.subnet_val.width)
			&& info->s->WriteCloseTag("subnet");

	case TYPE_INTERNAL_OTHER:
		// Derived classes are responsible for this.
		// Exception: Functions and files. There aren't any derived
		// classes.
		if ( type->Tag() == TYPE_FUNC )
			if ( ! AsFunc()->Serialize(info) )
				return false;

		if ( type->Tag() == TYPE_FILE )
			if ( ! AsFile()->Serialize(info) )
				return false;
		return true;

	case TYPE_INTERNAL_ERROR:
		info->s->Error("type is error");
		return false;

	default:
		info->s->Error("type is out of range");
		return false;
	}

	internal_error("should not be reached");
	return false;
	}

bool Val::DoUnserialize(UnserialInfo* info)
	{
	DO_UNSERIALIZE(BroObj);

	if ( type )
		Unref(type);

	if ( ! (type = BroType::Unserialize(info)) )
		return false;

	UNSERIALIZE_OPTIONAL(attribs,
		(RecordVal*) Val::Unserialize(info, TYPE_RECORD));

	switch ( type->InternalType() ) {
	case TYPE_INTERNAL_VOID:
		info->s->Error("type is void");
		return false;

	case TYPE_INTERNAL_INT:
		return UNSERIALIZE(&val.int_val);

	case TYPE_INTERNAL_UNSIGNED:
		return UNSERIALIZE(&val.uint_val);

	case TYPE_INTERNAL_DOUBLE:
		return UNSERIALIZE(&val.double_val);

	case TYPE_INTERNAL_STRING:
		const char* str;
		int len;
		if ( ! UNSERIALIZE_STR(&str, &len) )
			return false;

		val.string_val = new BroString((u_char*) str, len, 1);
		delete [] str;
		return true;

	case TYPE_INTERNAL_ADDR:
		{
		int num_words;
		if ( ! UNSERIALIZE(&num_words) )
			return false;

		if ( num_words != 1 && num_words != 4 )
			{
			info->s->Error("bad address type");
			return false;
			}

		uint32 a[4];	// big enough to hold either

		for ( int i = 0; i < num_words; ++i )
			{
			if ( ! UNSERIALIZE(&a[i]) )
				return false;

			a[i] = htonl(a[i]);
			}

#ifndef BROv6
		if ( num_words == 4 )
			{
			if ( a[0] || a[1] || a[2] )
				info->s->Warning("received IPv6 address, ignoring");
			((AddrVal*) this)->Init(a[3]);
			}
		else
			((AddrVal*) this)->Init(a[0]);
#else
		if ( num_words == 1 )
			((AddrVal*) this)->Init(a[0]);
		else
			((AddrVal*) this)->Init(a);
#endif
		}
		return true;

	case TYPE_INTERNAL_SUBNET:
		{
		int num_words;
		if ( ! UNSERIALIZE(&num_words) )
			return false;

		if ( num_words != 1 && num_words != 4 )
			{
			info->s->Error("bad subnet type");
			return false;
			}

		uint32 a[4];	// big enough to hold either

		for ( int i = 0; i < num_words; ++i )
			{
			if ( ! UNSERIALIZE(&a[i]) )
				return false;

			a[i] = htonl(a[i]);
			}

		int width;
		if ( ! UNSERIALIZE(&width) )
			return false;

#ifdef BROv6
		if ( num_words == 1 )
			{
			a[3] = a[0];
			a[0] = a[1] = a[2] = 0;
			}

		((SubNetVal*) this)->Init(a, width);

#else
		if ( num_words == 4 )
			{
			if ( a[0] || a[1] || a[2] )
				info->s->Warning("received IPv6 subnet, ignoring");
			a[0] = a[3];

			if ( width > 32 )
				width -= 96;
			}

		((SubNetVal*) this)->Init(a[0], width);
#endif
		}
		return true;

	case TYPE_INTERNAL_OTHER:
		// Derived classes are responsible for this.
		// Exception: Functions and files. There aren't any derived
		// classes.
		if ( type->Tag() == TYPE_FUNC )
			{
			val.func_val = Func::Unserialize(info);
			return val.func_val != 0;
			}
		else if ( type->Tag() == TYPE_FILE )
			{
			val.file_val = BroFile::Unserialize(info);
			return val.file_val != 0;
			}
		return true;

	case TYPE_INTERNAL_ERROR:
		info->s->Error("type is error");
		return false;

	default:
		info->s->Error("type out of range");
		return false;
	}

	internal_error("should not be reached");
	return false;
	}

int Val::IsZero() const
	{
	switch ( type->InternalType() ) {
	case TYPE_INTERNAL_INT:		return val.int_val == 0;
	case TYPE_INTERNAL_UNSIGNED:	return val.uint_val == 0;
	case TYPE_INTERNAL_DOUBLE:	return val.double_val == 0.0;

	default:			return 0;
	}
	}

int Val::IsOne() const
	{
	switch ( type->InternalType() ) {
	case TYPE_INTERNAL_INT:		return val.int_val == 1;
	case TYPE_INTERNAL_UNSIGNED:	return val.uint_val == 1;
	case TYPE_INTERNAL_DOUBLE:	return val.double_val == 1.0;

	default:			return 0;
	}
	}

bro_int_t Val::InternalInt() const
	{
	if ( type->InternalType() == TYPE_INTERNAL_INT )
		return val.int_val;
	else if ( type->InternalType() == TYPE_INTERNAL_UNSIGNED )
		// ### should check here for overflow
		return static_cast<bro_int_t>(val.uint_val);
	else
		InternalWarning("bad request for InternalInt");

	return 0;
	}

bro_uint_t Val::InternalUnsigned() const
	{
	if ( type->InternalType() == TYPE_INTERNAL_UNSIGNED )
		return val.uint_val;
	else
		InternalWarning("bad request for InternalUnsigned");

	return 0;
	}

double Val::InternalDouble() const
	{
	if ( type->InternalType() == TYPE_INTERNAL_DOUBLE )
		return val.double_val;
	else
		InternalWarning("bad request for InternalDouble");

	return 0.0;
	}

bro_int_t Val::CoerceToInt() const
	{
	if ( type->InternalType() == TYPE_INTERNAL_INT )
		return val.int_val;
	else if ( type->InternalType() == TYPE_INTERNAL_UNSIGNED )
		return static_cast<bro_int_t>(val.uint_val);
	else if ( type->InternalType() == TYPE_INTERNAL_DOUBLE )
		return static_cast<bro_int_t>(val.double_val);
	else
		InternalWarning("bad request for CoerceToInt");

	return 0;
	}

bro_uint_t Val::CoerceToUnsigned() const
	{
	if ( type->InternalType() == TYPE_INTERNAL_UNSIGNED )
		return val.uint_val;
	else if ( type->InternalType() == TYPE_INTERNAL_INT )
		return static_cast<bro_uint_t>(val.int_val);
	else if ( type->InternalType() == TYPE_INTERNAL_DOUBLE )
		return static_cast<bro_uint_t>(val.double_val);
	else
		InternalWarning("bad request for CoerceToUnsigned");

	return 0;
	}

double Val::CoerceToDouble() const
	{
	if ( type->InternalType() == TYPE_INTERNAL_DOUBLE )
		return val.double_val;
	else if ( type->InternalType() == TYPE_INTERNAL_INT )
		return static_cast<double>(val.int_val);
	else if ( type->InternalType() == TYPE_INTERNAL_UNSIGNED )
		return static_cast<double>(val.uint_val);
	else
		InternalWarning("bad request for CoerceToDouble");

	return 0.0;
	}

Val* Val::SizeVal() const
	{
	switch ( type->InternalType() ) {
	case TYPE_INTERNAL_INT:
		// Return abs value. However abs() only works on ints and llabs
		// doesn't work on Mac OS X 10.5. So we do it by hand
		if ( val.int_val < 0 )
			return new Val(-val.int_val, TYPE_COUNT);
		else
			return new Val(val.int_val, TYPE_COUNT);

	case TYPE_INTERNAL_UNSIGNED:
		return new Val(val.uint_val, TYPE_COUNT);

	case TYPE_INTERNAL_DOUBLE:
		return new Val(fabs(val.double_val), TYPE_DOUBLE);

	case TYPE_INTERNAL_OTHER:
		if ( type->Tag() == TYPE_FUNC )
			return new Val(val.func_val->FType()->ArgTypes()->Types()->length(), TYPE_COUNT);

		if ( type->Tag() == TYPE_FILE )
			return new Val(val.file_val->Size(), TYPE_DOUBLE);
		break;

	default:
		break;
	}

	return new Val(0, TYPE_COUNT);
	}

unsigned int Val::MemoryAllocation() const
	{
	return padded_sizeof(*this);
	}

int Val::AddTo(Val* v, int is_first_init) const
	{
	Error("+= initializer only applies to aggregate values");
	return 0;
	}

int Val::RemoveFrom(Val* v) const
	{
	Error("-= initializer only applies to aggregate values");
	return 0;
	}

void Val::Describe(ODesc* d) const
	{
	if ( d->IsBinary() || d->IsPortable() )
		{
		type->Describe(d);
		d->SP();
		}

	if ( d->IsReadable() )
		ValDescribe(d);
	else
		Val::ValDescribe(d);
	}

void Val::ValDescribe(ODesc* d) const
	{
	if ( d->IsReadable() && type->Tag() == TYPE_BOOL )
		{
		d->Add(CoerceToInt() ? "T" : "F");
		return;
		}

	switch ( type->InternalType() ) {
	case TYPE_INTERNAL_INT:		d->Add(val.int_val); break;
	case TYPE_INTERNAL_UNSIGNED:	d->Add(val.uint_val); break;
	case TYPE_INTERNAL_DOUBLE:	d->Add(val.double_val); break;
	case TYPE_INTERNAL_STRING:	d->AddBytes(val.string_val); break;
	case TYPE_INTERNAL_ADDR:	d->Add(dotted_addr(val.addr_val)); break;

	case TYPE_INTERNAL_SUBNET:
		d->Add(dotted_addr(val.subnet_val.net));
		d->Add("/");
		d->Add(val.subnet_val.width);
		break;

	case TYPE_INTERNAL_ERROR:	d->AddCS("error"); break;
	case TYPE_INTERNAL_OTHER:
		if ( type->Tag() == TYPE_FUNC )
			AsFunc()->Describe(d);
		else if ( type->Tag() == TYPE_FILE )
			AsFile()->Describe(d);
		else
			d->Add("<no value description>");
		break;

	case TYPE_INTERNAL_VOID:
		d->Add("<void value description>");
		break;

	default:
		// Don't call Internal(), that'll loop!
		internal_error("Val description unavailable");
	}
	}

MutableVal::~MutableVal()
	{
	for ( list<ID*>::iterator i = aliases.begin(); i != aliases.end(); ++i )
		{
		global_scope()->Remove((*i)->Name());
		(*i)->ClearVal();	// just to make sure.
		Unref((*i));
		}

	if ( id )
		{
		global_scope()->Remove(id->Name());
		id->ClearVal(); // just to make sure.
		Unref(id);
		}
	}

bool MutableVal::AddProperties(Properties arg_props)
	{
	if ( (props | arg_props) == props )
		// No change.
		return false;

	props |= arg_props;

	if ( ! id )
		Bind();

	return true;
	}


bool MutableVal::RemoveProperties(Properties arg_props)
	{
	if ( (props & ~arg_props) == props )
		// No change.
		return false;

	props &= ~arg_props;

	return true;
	}

ID* MutableVal::Bind() const
	{
	static bool initialized = false;

	assert(!id);

	static unsigned int id_counter = 0;
	static const int MAX_NAME_SIZE = 128;
	static char name[MAX_NAME_SIZE];
	static char* end_of_static_str = 0;

	if ( ! initialized )
		{
		// Get local IP.
		char host[MAXHOSTNAMELEN];
		strcpy(host, "localhost");
		gethostname(host, MAXHOSTNAMELEN);
		host[MAXHOSTNAMELEN-1] = '\0';
#if 0
		// We ignore errors.
		struct hostent* ent = gethostbyname(host);

		uint32 ip;
		if ( ent && ent->h_addr_list[0] )
			ip = *(uint32*) ent->h_addr_list[0];
		else
			ip = htonl(0x7f000001);	// 127.0.0.1

		safe_snprintf(name, MAX_NAME_SIZE, "#%s#%d#",
			      dotted_addr(ip), getpid());
#else
		safe_snprintf(name, MAX_NAME_SIZE, "#%s#%d#", host, getpid());
#endif

		end_of_static_str = name + strlen(name);

		initialized = true;
		}

	safe_snprintf(end_of_static_str, MAX_NAME_SIZE - (end_of_static_str - name),
		      "%u", ++id_counter);
	name[MAX_NAME_SIZE-1] = '\0';

//	DBG_LOG(DBG_STATE, "new unique ID %s", name);

	id = new ID(name, SCOPE_GLOBAL, true);
	id->SetType(const_cast<MutableVal*>(this)->Type()->Ref());

	global_scope()->Insert(name, id);

	id->SetVal(const_cast<MutableVal*>(this), OP_NONE, true);

	return id;
	}

void MutableVal::TransferUniqueID(MutableVal* mv)
	{
	const char* new_name = mv->UniqueID()->Name();

	if ( ! id )
		Bind();

	DBG_LOG(DBG_STATE, "transfering ID (new %s, old/alias %s)", new_name, id->Name());

	// Keep old name as alias.
	aliases.push_back(id);

	id = new ID(new_name, SCOPE_GLOBAL, true);
	id->SetType(const_cast<MutableVal*>(this)->Type()->Ref());
	global_scope()->Insert(new_name, id);
	id->SetVal(const_cast<MutableVal*>(this), OP_NONE, true);

	Unref(mv->id);
	mv->id = 0;
	}

IMPLEMENT_SERIAL(MutableVal, SER_MUTABLE_VAL);

bool MutableVal::DoSerialize(SerialInfo* info) const
	{
	DO_SERIALIZE(SER_MUTABLE_VAL, Val);

	if ( ! SERIALIZE(props) )
		return false;

	// Don't use ID::Serialize here, that would loop.  All we
	// need is the name, anyway.
	const char* name = id ? id->Name() : "";
	if ( ! SERIALIZE(name) )
		return false;

	return true;
	}

bool MutableVal::DoUnserialize(UnserialInfo* info)
	{
	DO_UNSERIALIZE(Val);

	if ( ! UNSERIALIZE(&props) )
		 return false;

	id = 0;

	const char* name;
	if ( ! UNSERIALIZE_STR(&name, 0) )
		return false;

	if ( *name )
		{
		id = new ID(name, SCOPE_GLOBAL, true);
		id->SetVal(this, OP_NONE, true);

		ID* current = global_scope()->Lookup(name);
		if ( ! current )
			{
			global_scope()->Insert(name, id);
			DBG_LOG(DBG_STATE, "installed formerly unknown ID %s", id->Name());
			}
		else
			{
			DBG_LOG(DBG_STATE, "got already known ID %s", current->Name());
			// This means that we already know the value and
			// that in fact we should bind to the local value.
			// Val::Unserialize() will take care of this.
			}
		}

	delete [] name;
	return true;
	}

IntervalVal::IntervalVal(double quantity, double units) :
	Val(quantity * units, TYPE_INTERVAL)
	{
	}

void IntervalVal::ValDescribe(ODesc* d) const
	{
	double v = val.double_val;

	if ( v == 0.0 )
		{
		d->Add("0 secs");
		return;
		}

	int did_one = 0;

#define DO_UNIT(unit, name) \
	if ( v >= unit || v <= -unit ) \
		{ \
		double num = double(int(v / unit)); \
		if ( num != 0.0 ) \
			{ \
			if ( did_one++ ) \
				d->SP(); \
			d->Add(num); \
			d->SP(); \
			d->Add(name); \
			if ( num != 1.0 && num != -1.0 ) \
				d->Add("s"); \
			v -= num * unit; \
			} \
		}

	DO_UNIT(Days, "day")
	DO_UNIT(Hours, "hr")
	DO_UNIT(Minutes, "min")
	DO_UNIT(Seconds, "sec")
	DO_UNIT(Milliseconds, "msec")
	DO_UNIT(Microseconds, "usec")
	}

IMPLEMENT_SERIAL(IntervalVal, SER_INTERVAL_VAL);

bool IntervalVal::DoSerialize(SerialInfo* info) const
	{
	DO_SERIALIZE(SER_INTERVAL_VAL, Val);
	return true;
	}

bool IntervalVal::DoUnserialize(UnserialInfo* info)
	{
	DO_UNSERIALIZE(Val);
	return true;
	}

PortVal::PortVal(uint32 p, TransportProto port_type) : Val(TYPE_PORT)
	{
	// Note, for ICMP one-way connections:
	// src_port = icmp_type, dst_port = icmp_code.

	if ( p >= 65536 )
		{
		InternalWarning("bad port number");
		p = 0;
		}

	switch ( port_type ) {
	case TRANSPORT_TCP:
		p |= TCP_PORT_MASK;
		break;

	case TRANSPORT_UDP:
		p |= UDP_PORT_MASK;
		break;

	case TRANSPORT_ICMP:
		p |= ICMP_PORT_MASK;
		break;

	default:
		break;	// "other"
	}

	val.uint_val = static_cast<bro_uint_t>(p);
	}

PortVal::PortVal(uint32 p) : Val(TYPE_PORT)
	{
	if ( p >= 65536 * NUM_PORT_SPACES )
		{
		InternalWarning("bad port number");
		p = 0;
		}

	val.uint_val = static_cast<bro_uint_t>(p);
	}

uint32 PortVal::Port() const
	{
	uint32 p = static_cast<uint32>(val.uint_val);
	return p & ~PORT_SPACE_MASK;
	}

int PortVal::IsTCP() const
	{
	return (val.uint_val & PORT_SPACE_MASK) == TCP_PORT_MASK;
	}

int PortVal::IsUDP() const
	{
	return (val.uint_val & PORT_SPACE_MASK) == UDP_PORT_MASK;
	}

int PortVal::IsICMP() const
	{
	return (val.uint_val & PORT_SPACE_MASK) == ICMP_PORT_MASK;
	}

void PortVal::ValDescribe(ODesc* d) const
	{
	uint32 p = static_cast<uint32>(val.uint_val);
	d->Add(p & ~PORT_SPACE_MASK);
	if ( IsUDP() )
		d->Add("/udp");
	else if ( IsTCP() )
		d->Add("/tcp");
	else if ( IsICMP() )
		d->Add("/icmp");
	else
		d->Add("/unknown");
	}

IMPLEMENT_SERIAL(PortVal, SER_PORT_VAL);

bool PortVal::DoSerialize(SerialInfo* info) const
	{
	DO_SERIALIZE(SER_PORT_VAL, Val);
	return true;
	}

bool PortVal::DoUnserialize(UnserialInfo* info)
	{
	DO_UNSERIALIZE(Val);
	return true;
	}

AddrVal::AddrVal(const char* text) : Val(TYPE_ADDR)
	{
	const char* colon = strchr(text, ':');

	if ( colon )
		{
#ifdef BROv6
		Init(dotted_to_addr6(text));
#else
		error("bro wasn't compiled with IPv6 support");
		Init(uint32(0));
#endif
		}

	else
		Init(dotted_to_addr(text));
	}

AddrVal::AddrVal(uint32 addr) : Val(TYPE_ADDR)
	{
	// ### perhaps do gethostbyaddr here?
	Init(addr);
	}

AddrVal::AddrVal(const uint32* addr) : Val(TYPE_ADDR)
	{
	Init(addr);
	}

AddrVal::~AddrVal()
	{
#ifdef BROv6
	delete [] val.addr_val;
#endif
	}

Val* AddrVal::SizeVal() const
	{
	uint32 addr;

#ifdef BROv6
	if ( ! is_v4_addr(val.addr_val) )
		{
		RunTime("|addr| for IPv6 addresses not supported");
		return new Val(0, TYPE_COUNT);
		}

	addr = to_v4_addr(val.addr_val);
#else
	addr = val.addr_val;
#endif

	addr = ntohl(addr);

	return new Val(addr, TYPE_COUNT);
	}

void AddrVal::Init(uint32 addr)
	{
#ifdef BROv6
	val.addr_val = new uint32[4];
	val.addr_val[0] = val.addr_val[1] = val.addr_val[2] = 0;
	val.addr_val[3] = addr;
#else
	val.addr_val = addr;
#endif
	}

void AddrVal::Init(const uint32* addr)
	{
#ifdef BROv6
	val.addr_val = new uint32[4];
	val.addr_val[0] = addr[0];
	val.addr_val[1] = addr[1];
	val.addr_val[2] = addr[2];
	val.addr_val[3] = addr[3];
#else
	val.addr_val = addr[0];
#endif
	}

unsigned int AddrVal::MemoryAllocation() const
	{
#ifdef BROv6
		return padded_sizeof(*this) + pad_size(4 * sizeof(uint32));
#else
		return padded_sizeof(*this);
#endif
	}

IMPLEMENT_SERIAL(AddrVal, SER_ADDR_VAL);

bool AddrVal::DoSerialize(SerialInfo* info) const
	{
	DO_SERIALIZE(SER_ADDR_VAL, Val);
	return true;
	}

bool AddrVal::DoUnserialize(UnserialInfo* info)
	{
	DO_UNSERIALIZE(Val);
	return true;
	}

static uint32 parse_dotted(const char* text, int& dots)
	{
	int addr[4];
	uint32 a = 0;
	dots = 0;

	if ( sscanf(text, "%d.%d.%d.%d", addr+0, addr+1, addr+2, addr+3) == 4 )
		{
		a = (addr[0] << 24) | (addr[1] << 16) |
			(addr[2] << 8) | addr[3];
		dots = 3;
		}

	else if ( sscanf(text, "%d.%d.%d", addr+0, addr+1, addr+2) == 3 )
		{
		a = (addr[0] << 24) | (addr[1] << 16) | (addr[2] << 8);
		dots = 2;
		}

	else if ( sscanf(text, "%d.%d", addr+0, addr+1) == 2 )
		{
		a = (addr[0] << 24) | (addr[1] << 16);
		dots = 1;
		}

	else
		internal_error("scanf failed in parse_dotted()");

	for ( int i = 0; i <= dots; ++i )
		{
		if ( addr[i] < 0 || addr[i] > 255 )
			{
			error("bad dotted address", text);
			break;
			}
		}

	return a;
	}

NetVal::NetVal(const char* text) : AddrVal(TYPE_NET)
	{
	int dots;
	uint32 a = parse_dotted(text, dots);

	if ( addr_to_net(a) != a )
		error("bad net address", text);

	Init(uint32(htonl(a)));
	}

NetVal::NetVal(uint32 addr) : AddrVal(TYPE_NET)
	{
	Init(addr);
	}

#ifdef BROv6
NetVal::NetVal(const uint32* addr) : AddrVal(TYPE_NET)
	{
	Init(addr);
	}
#endif

Val* NetVal::SizeVal() const
	{
	uint32 addr;

#ifdef BROv6
	if ( ! is_v4_addr(val.addr_val) )
		{
		RunTime("|net| for IPv6 addresses not supported");
		return new Val(0.0, TYPE_DOUBLE);
		}

	addr = to_v4_addr(val.addr_val);
#else
	addr = val.addr_val;
#endif
	addr = ntohl(addr);

	if ( (addr & 0xFFFFFFFF) == 0L )
		return new Val(4294967296.0, TYPE_DOUBLE);

	if ( (addr & 0x00FFFFFF) == 0L )
		return new Val(double(0xFFFFFF + 1), TYPE_DOUBLE);

	if ( (addr & 0x0000FFFF) == 0L )
		return new Val(double(0xFFFF + 1), TYPE_DOUBLE);

	if ( (addr & 0x000000FF) == 0L )
		return new Val(double(0xFF + 1), TYPE_DOUBLE);

	return new Val(1.0, TYPE_DOUBLE);
	}

void NetVal::ValDescribe(ODesc* d) const
	{
#ifdef BROv6
	d->Add(dotted_net6(val.addr_val));
#else
	d->Add(dotted_net(val.addr_val));
#endif
	}

IMPLEMENT_SERIAL(NetVal, SER_NET_VAL);

bool NetVal::DoSerialize(SerialInfo* info) const
	{
	DO_SERIALIZE(SER_NET_VAL, AddrVal);
	return true;
	}

bool NetVal::DoUnserialize(UnserialInfo* info)
	{
	DO_UNSERIALIZE(AddrVal);
	return true;
	}

SubNetVal::SubNetVal(const char* text) : Val(TYPE_SUBNET)
	{
	const char* sep = strchr(text, '/');
	if ( ! sep )
		Internal("separator missing in SubNetVal::SubNetVal");

	Init(text, atoi(sep+1));
	}

SubNetVal::SubNetVal(const char* text, int width) : Val(TYPE_SUBNET)
	{
	Init(text, width);
	}

SubNetVal::SubNetVal(uint32 addr, int width) : Val(TYPE_SUBNET)
	{
	Init(addr, width);
	}

#ifdef BROv6
SubNetVal::SubNetVal(const uint32* addr, int width) : Val(TYPE_SUBNET)
	{
	Init(addr, width);
	}
#endif

void SubNetVal::Init(const char* text, int width)
	{
#ifdef BROv6
	if ( width <= 0 || width > 128 )
#else
	if ( width <= 0 || width > 32 )
#endif
		Error("bad subnet width");

	int dots;
	uint32 a = parse_dotted(text, dots);

	Init(uint32(htonl(a)), width);
	}


void SubNetVal::Init(uint32 addr, int width)
	{
#ifdef BROv6
	Internal("SubNetVal::Init called on 4-byte address w/ BROv6");
#else
	val.subnet_val.net = mask_addr(addr, uint32(width));
	val.subnet_val.width = width;
#endif
	}

void SubNetVal::Init(const uint32* addr, int width)
	{
#ifdef BROv6
	const uint32* a = mask_addr(addr, uint32(width));

	val.subnet_val.net[0] = a[0];
	val.subnet_val.net[1] = a[1];
	val.subnet_val.net[2] = a[2];
	val.subnet_val.net[3] = a[3];

	if ( is_v4_addr(addr) && width <= 32 )
		val.subnet_val.width = width + 96;
	else
		val.subnet_val.width = width;
#else
	Internal("SubNetVal::Init called on 16-byte address w/o BROv6");
#endif
	}

Val* SubNetVal::SizeVal() const
	{
	int retained;
#ifdef BROv6
	retained = 128 - Width();
#else
	retained = 32 - Width();
#endif

	return new Val(pow(2.0, double(retained)), TYPE_DOUBLE);
	}

void SubNetVal::ValDescribe(ODesc* d) const
	{
	d->Add(dotted_addr(val.subnet_val.net, d->Style() == ALTERNATIVE_STYLE));
	d->Add("/");
#ifdef BROv6
	if ( is_v4_addr(val.subnet_val.net) )
		d->Add(val.subnet_val.width - 96);
	else
#endif
	d->Add(val.subnet_val.width);
	}

addr_type SubNetVal::Mask() const
	{
	if ( val.subnet_val.width == 0 )
		{
		// We need to special-case a mask width of zero, since
		// the compiler doesn't guarantee that 1 << 32 yields 0.
#ifdef BROv6
		uint32* m = new uint32[4];
		for ( int i = 0; i < 4; ++i )
			m[i] = 0;

		return m;
#else
		return 0;
#endif
		}

#ifdef BROv6
	uint32* m = new uint32[4];
	uint32* mp = m;

	uint32 w;
	for ( w = val.subnet_val.width; w >= 32; w -= 32 )
		*(mp++) = 0xffffffff;

	*mp = ~((1 << (32 - w)) - 1);

	while ( ++mp < m + 4 )
		*mp = 0;

	return m;

#else
	return ~((1 << (32 - val.subnet_val.width)) - 1);
#endif
	}

bool SubNetVal::Contains(const uint32 addr) const
	{
#ifdef BROv6
	Internal("SubNetVal::Contains called on 4-byte address w/ BROv6");
	return false;
#else
	return ntohl(val.subnet_val.net) == (ntohl(addr) & Mask());
#endif
	}

bool SubNetVal::Contains(const uint32* addr) const
	{
#ifdef BROv6
	const uint32* net = val.subnet_val.net;
	const uint32* a = addr;
	uint32 m;

	for ( m = val.subnet_val.width; m > 32; m -= 32 )
		{
		if ( *net != *a )
			return false;

		++net;
		++a;
		}

	uint32 mask = ~((1 << (32 - m)) - 1);
	return ntohl(*net) == (ntohl(*a) & mask);
#else
	return Contains(addr[3]);
#endif
	}

IMPLEMENT_SERIAL(SubNetVal, SER_SUBNET_VAL);

bool SubNetVal::DoSerialize(SerialInfo* info) const
	{
	DO_SERIALIZE(SER_SUBNET_VAL, Val);
	return true;
	}

bool SubNetVal::DoUnserialize(UnserialInfo* info)
	{
	DO_UNSERIALIZE(Val);
	return true;
	}

StringVal::StringVal(BroString* s) : Val(TYPE_STRING)
	{
	val.string_val = s;
	}

StringVal::StringVal(int length, const char* s) : Val(TYPE_STRING)
	{
	// The following adds a NUL at the end.
	val.string_val = new BroString((const u_char*)  s, length, 1);
	}

StringVal::StringVal(const char* s) : Val(TYPE_STRING)
	{
	val.string_val = new BroString(s);
	}

StringVal* StringVal::ToUpper()
	{
	val.string_val->ToUpper();
	return this;
	}

void StringVal::ValDescribe(ODesc* d) const
	{
	// Should reintroduce escapes ? ###
	if ( d->WantQuotes() )
		d->Add("\"");
	d->AddBytes(val.string_val);
	if ( d->WantQuotes() )
		d->Add("\"");
	}

unsigned int StringVal::MemoryAllocation() const
	{
	return padded_sizeof(*this) + val.string_val->MemoryAllocation();
	}

IMPLEMENT_SERIAL(StringVal, SER_STRING_VAL);

bool StringVal::DoSerialize(SerialInfo* info) const
	{
	DO_SERIALIZE(SER_STRING_VAL, Val);
	return true;
	}

bool StringVal::DoUnserialize(UnserialInfo* info)
	{
	DO_UNSERIALIZE(Val);
	return true;
	}

PatternVal::PatternVal(RE_Matcher* re) : Val(base_type(TYPE_PATTERN))
	{
	val.re_val = re;
	}

PatternVal::~PatternVal()
	{
	delete AsPattern();
	Unref(type);	// base_type() ref'd it, so did our base constructor
	}

int PatternVal::AddTo(Val* v, int /* is_first_init */) const
	{
	if ( v->Type()->Tag() != TYPE_PATTERN )
		{
		v->Error("not a pattern");
		return 0;
		}

	PatternVal* pv = v->AsPatternVal();

	RE_Matcher* re = new RE_Matcher(AsPattern()->PatternText());
	re->AddPat(pv->AsPattern()->PatternText());
	re->Compile();

	pv->SetMatcher(re);

	return 1;
	}

void PatternVal::SetMatcher(RE_Matcher* re)
	{
	delete AsPattern();
	val.re_val = re;
	}

void PatternVal::ValDescribe(ODesc* d) const
	{
	d->Add("/");
	d->Add(AsPattern()->PatternText());
	d->Add("/");
	}

unsigned int PatternVal::MemoryAllocation() const
	{
	return padded_sizeof(*this) + val.re_val->MemoryAllocation();
	}

IMPLEMENT_SERIAL(PatternVal, SER_PATTERN_VAL);

bool PatternVal::DoSerialize(SerialInfo* info) const
	{
	DO_SERIALIZE(SER_PATTERN_VAL, Val);
	return AsPattern()->Serialize(info);
	}

bool PatternVal::DoUnserialize(UnserialInfo* info)
	{
	DO_UNSERIALIZE(Val);

	val.re_val = RE_Matcher::Unserialize(info);
	return val.re_val != 0;
	}

ListVal::ListVal(TypeTag t)
: Val(new TypeList(t == TYPE_ANY ? 0 : base_type(t)))
	{
	tag = t;
	}

ListVal::~ListVal()
	{
	loop_over_list(vals, i)
		Unref(vals[i]);
	Unref(type);
	}

const char* ListVal::IncludedInString(const char* str) const
	{
	if ( tag != TYPE_STRING )
		Internal("non-string list in ListVal::IncludedInString");

	loop_over_list(vals, i)
		{
		const char* vs = (const char*) (vals[i]->AsString()->Bytes());

		const char* embedded = strstr(str, vs);
		if ( embedded )
			return embedded;
		}

	return 0;
	}

RE_Matcher* ListVal::BuildRE() const
	{
	if ( tag != TYPE_STRING )
		Internal("non-string list in ListVal::IncludedInString");

	RE_Matcher* re = new RE_Matcher();
	loop_over_list(vals, i)
		{
		const char* vs = (const char*) (vals[i]->AsString()->Bytes());
		re->AddPat(vs);
		}

	return re;
	}

void ListVal::Append(Val* v)
	{
	if ( type->AsTypeList()->IsPure() )
		{
		if ( v->Type()->Tag() != tag )
			Internal("heterogeneous list in ListVal::Append");
		}

	vals.append(v);
	type->AsTypeList()->Append(v->Type()->Ref());
	}

TableVal* ListVal::ConvertToSet() const
	{
	if ( tag == TYPE_ANY )
		Internal("conversion of heterogeneous list to set");

	TypeList* set_index = new TypeList(type->AsTypeList()->PureType());
	set_index->Append(base_type(tag));
	SetType* s = new SetType(set_index, 0);
	TableVal* t = new TableVal(s);

	loop_over_list(vals, i)
		t->Assign(vals[i], 0);

	return t;
	}

void ListVal::Describe(ODesc* d) const
	{
	if ( d->IsBinary() || d->IsPortable() )
		{
		type->Describe(d);
		d->SP();
		d->Add(vals.length());
		d->SP();
		}

	loop_over_list(vals, i)
		{
		if ( i > 0 )
			{
			if ( d->IsReadable() || d->IsPortable() )
				{
				d->Add(",");
				d->SP();
				}
			}

		vals[i]->Describe(d);
		}
	}

IMPLEMENT_SERIAL(ListVal, SER_LIST_VAL);

bool ListVal::DoSerialize(SerialInfo* info) const
	{
	DO_SERIALIZE(SER_LIST_VAL, Val);

	if ( ! (SERIALIZE(char(tag)) && SERIALIZE(vals.length())) )
		return false;

	loop_over_list(vals, i)
		{
		if ( ! vals[i]->Serialize(info) )
			return false;
		}

	return true;
	}

bool ListVal::DoUnserialize(UnserialInfo* info)
	{
	DO_UNSERIALIZE(Val);

	char t;
	int len;

	if ( ! (UNSERIALIZE(&t) && UNSERIALIZE(&len)) )
		return false;

	tag = TypeTag(t);

	while ( len-- )
		{
		Val* v = Val::Unserialize(info, TYPE_ANY);
		if ( ! v )
			return false;

		vals.append(v);
		}

	// Our dtor will do Unref(type) in addition to Val's dtor.
	if ( type )
		type->Ref();

	return true;
	}

unsigned int ListVal::MemoryAllocation() const
	{
	unsigned int size = 0;
	loop_over_list(vals, i)
		size += vals[i]->MemoryAllocation();

	return size + padded_sizeof(*this) + vals.MemoryAllocation() - padded_sizeof(vals)
		+ type->MemoryAllocation();
	}


TableValTimer::TableValTimer(TableVal* val, double t) : Timer(t, TIMER_TABLE_VAL)
	{
	table = val;
	}

TableValTimer::~TableValTimer()
	{
	table->ClearTimer(this);
	}

void TableValTimer::Dispatch(double t, int is_expire)
	{
	if ( ! is_expire )
		{
		table->ClearTimer(this);
		table->DoExpire(t);
		}
	}

static void table_entry_val_delete_func(void* val)
	{
	TableEntryVal* tv = (TableEntryVal*) val;
	tv->Unref();
	delete tv;
	}

TableVal::TableVal(TableType* t, Attributes* a) : MutableVal(t)
	{
	Init(t);
	SetAttrs(a);
	}

void TableVal::Init(TableType* t)
	{
	table_type = t;
	expire_expr = 0;
	expire_time = 0;
	expire_cookie = 0;
	timer = 0;
	def_val = 0;

	if ( t->IsSubNetIndex() )
		subnets = new PrefixTable;
	else
		subnets = 0;

	table_hash = new CompositeHash(table_type->Indices());
	val.table_val = new PDict(TableEntryVal);
	val.table_val->SetDeleteFunc(table_entry_val_delete_func);
	}

TableVal::~TableVal()
	{
	if ( timer )
		timer_mgr->Cancel(timer);

	delete table_hash;
	delete AsTable();
	delete subnets;
	Unref(attrs);
	Unref(def_val);
	Unref(expire_expr);
	}

void TableVal::RemoveAll()
	{
	// Here we take the brute force approach.
	delete AsTable();
	val.table_val = new PDict(TableEntryVal);
	val.table_val->SetDeleteFunc(table_entry_val_delete_func);
	}

int TableVal::RecursiveSize() const
	{
	int n = AsTable()->Length();

	if ( Type()->IsSet() ||
	     const_cast<TableType*>(Type()->AsTableType())->YieldType()->Tag()
			!= TYPE_TABLE )
		return n;

	PDict(TableEntryVal)* v = val.table_val;
	IterCookie* c = v->InitForIteration();

	TableEntryVal* tv;
	while ( (tv = v->NextEntry(c)) )
		{
		if ( tv->Value() )
			n += tv->Value()->AsTableVal()->RecursiveSize();
		}

	return n;
	}

void TableVal::SetAttrs(Attributes* a)
	{
	attrs = a;

	if ( ! a )
		return;

	::Ref(attrs);

	CheckExpireAttr(ATTR_EXPIRE_READ);
	CheckExpireAttr(ATTR_EXPIRE_WRITE);
	CheckExpireAttr(ATTR_EXPIRE_CREATE);

	Attr* ef = attrs->FindAttr(ATTR_EXPIRE_FUNC);
	if ( ef )
		{
		expire_expr = ef->AttrExpr();
		expire_expr->Ref();
		}
	}

void TableVal::CheckExpireAttr(attr_tag at)
	{
	Attr* a = attrs->FindAttr(at);

	if ( a )
		{
		Val* timeout = a->AttrExpr()->Eval(0);
		if ( ! timeout )
			{
			a->AttrExpr()->Error("value of timeout not fixed");
			return;
			}

		expire_time = timeout->AsInterval();

		if ( timer )
			timer_mgr->Cancel(timer);

		// As network_time is not necessarily initialized yet,
		// we set a timer which fires immediately.
		timer = new TableValTimer(this, 1);
		timer_mgr->Add(timer);
		}
	}

int TableVal::Assign(Val* index, Val* new_val, Opcode op)
	{
	HashKey* k = ComputeHash(index);
	if ( ! k )
		{
		Unref(new_val);
		index->Error("index type doesn't match table", table_type->Indices());
		return 0;
		}

	return Assign(index, k, new_val, op);
	}

int TableVal::Assign(Val* index, HashKey* k, Val* new_val, Opcode op)
	{
	int is_set = table_type->IsSet();

	if ( (is_set && new_val) || (! is_set && ! new_val) )
		InternalWarning("bad set/table in TableVal::Assign");

	BroType* yt = Type()->AsTableType()->YieldType();

	if ( yt && yt->Tag() == TYPE_TABLE &&
	     new_val->AsTableVal()->FindAttr(ATTR_MERGEABLE) )
		{
		// Join two mergeable sets.
		Val* old = Lookup(index, false);
		if ( old && old->AsTableVal()->FindAttr(ATTR_MERGEABLE) )
			{
			if ( LoggingAccess() && op != OP_NONE )
				StateAccess::Log(new StateAccess(OP_ASSIGN_IDX,
						this, index, new_val, old));
			new_val->AsTableVal()->AddTo(old->AsTableVal(), 0, false);
			Unref(new_val);
			return 1;
			}
		}

	TableEntryVal* new_entry_val = new TableEntryVal(new_val);
	TableEntryVal* old_entry_val = AsNonConstTable()->Insert(k, new_entry_val);

	if ( subnets )
		{
		if ( ! index )
			{
			Val* v = RecoverIndex(k);
			subnets->Insert(v, new_entry_val);
			Unref(v);
			}
		else
			subnets->Insert(index, new_entry_val);
		}

	if ( LoggingAccess() && op != OP_NONE )
		{
		Val* rec_index = 0;
		if ( ! index )
			index = rec_index = RecoverIndex(k);

		if ( new_val )
			{
			// A table.
			if ( new_val->IsMutableVal() )
				new_val->AsMutableVal()->AddProperties(GetProperties());

			bool unref_old_val = false;
			Val* old_val = old_entry_val ?
					old_entry_val->Value() : 0;
			if ( op == OP_INCR && ! old_val )
				// If it's an increment, somebody has already
				// checked that the index is there.  If it's
				// not, that can only be due to using the
				// default.
				{
				old_val = Default(index);
				unref_old_val = true;
				}

			assert(op != OP_INCR || old_val);

			StateAccess::Log(
				new StateAccess(
					op == OP_INCR ?
						OP_INCR_IDX : OP_ASSIGN_IDX,
					this, index, new_val, old_val));

			if ( unref_old_val )
				Unref(old_val);
			}

		else
			{
			// A set.
			if ( old_entry_val && remote_check_sync_consistency )
				{
				Val* has_old_val = new Val(1, TYPE_INT);
				StateAccess::Log(
					new StateAccess(OP_ADD, this, index,
							has_old_val));
				Unref(has_old_val);
				}
			else
				StateAccess::Log(
					new StateAccess(OP_ADD, this,
							index, 0, 0));
			}

		if ( rec_index )
			Unref(rec_index);
		}

	// Keep old expiration time if necessary.
	if ( old_entry_val && attrs && attrs->FindAttr(ATTR_EXPIRE_CREATE) )
		new_entry_val->SetExpireAccess(old_entry_val->ExpireAccessTime());

	delete k;
	if ( old_entry_val )
		{
		old_entry_val->Unref();
		delete old_entry_val;
		}

	Modified();
	return 1;
	}

int TableVal::AddTo(Val* val, int is_first_init) const
	{
	return AddTo(val, is_first_init, true);
	}

int TableVal::AddTo(Val* val, int is_first_init, bool propagate_ops) const
	{
	if ( val->Type()->Tag() != TYPE_TABLE )
		{
		val->Error("not a table");
		return 0;
		}

	TableVal* t = val->AsTableVal();

	if ( ! same_type(type, t->Type()) )
		{
		type->Error("table type clash", t->Type());
		return 0;
		}

	const PDict(TableEntryVal)* tbl = AsTable();
	IterCookie* c = tbl->InitForIteration();

	HashKey* k;
	TableEntryVal* v;
	while ( (v = tbl->NextEntry(k, c)) )
		{
		if ( is_first_init && t->AsTable()->Lookup(k) )
			{
			Val* key = table_hash->RecoverVals(k);
			// ### Shouldn't complain if their values are equal.
			key->Warn("multiple initializations for index");
			Unref(key);
			continue;
			}

		if ( type->IsSet() )
			{
			if ( ! t->Assign(v->Value(), k, 0,
					propagate_ops ? OP_ASSIGN : OP_NONE) )
				 return 0;
			}
		else
			{
			v->Ref();
			if ( ! t->Assign(0, k, v->Value(),
					propagate_ops ? OP_ASSIGN : OP_NONE) )
				 return 0;
			}
		}

	return 1;
	}

int TableVal::RemoveFrom(Val* val) const
	{
	if ( val->Type()->Tag() != TYPE_TABLE )
		{
		val->Error("not a table");
		return 0;
		}

	TableVal* t = val->AsTableVal();

	if ( ! same_type(type, t->Type()) )
		{
		type->Error("table type clash", t->Type());
		return 0;
		}

	const PDict(TableEntryVal)* tbl = AsTable();
	IterCookie* c = tbl->InitForIteration();

	HashKey* k;
	TableEntryVal* v;
	while ( (v = tbl->NextEntry(k, c)) )
		{
		Val* index = RecoverIndex(k);
		Unref(index);
		Unref(t->Delete(k));
		delete k;
		}

	return 1;
	}

int TableVal::ExpandAndInit(Val* index, Val* new_val)
	{
	BroType* index_type = index->Type();

	if ( index_type->IsSet() )
		{
		Val* new_index = index->AsTableVal()->ConvertToList();
		Unref(index);
		return ExpandAndInit(new_index, new_val);
		}

	if ( index_type->Tag() != TYPE_LIST )
		// Nothing to expand.
		return CheckAndAssign(index, new_val);

	ListVal* iv = index->AsListVal();
	if ( iv->BaseTag() != TYPE_ANY )
		{
		if ( table_type->Indices()->Types()->length() != 1 )
			internal_error("bad singleton list index");

		for ( int i = 0; i < iv->Length(); ++i )
			if ( ! ExpandAndInit(iv->Index(i), new_val ? new_val->Ref() : 0) )
				return 0;

		Unref(new_val);
		return 1;
		}

	else
		{ // Compound table.
		val_list* vl = iv->Vals();
		loop_over_list(*vl, i)
			{
			// ### if CompositeHash::ComputeHash did flattening
			// of 1-element lists (like ComputeSingletonHash does),
			// then we could optimize here.
			BroType* t = (*vl)[i]->Type();
			if ( t->IsSet() || t->Tag() == TYPE_LIST )
				break;
			}

		if ( i >= vl->length() )
			// Nothing to expand.
			return CheckAndAssign(index, new_val);
		else
			{
			int result = ExpandCompoundAndInit(vl, i, new_val);
			Unref(new_val);
			return result;
			}
		}
	}


Val* TableVal::Default(Val* index)
	{
	Attr* def_attr = FindAttr(ATTR_DEFAULT);

	if ( ! def_attr )
		return 0;

	if ( ! def_val )
		{
		BroType* ytype = Type()->YieldType();
		BroType* dtype = def_attr->AttrExpr()->Type();

		if ( dtype->Tag() == TYPE_RECORD && ytype->Tag() == TYPE_RECORD &&
			! same_type(dtype, ytype) &&
			record_promotion_compatible(dtype->AsRecordType(), ytype->AsRecordType()) )
			{
			Expr* coerce = new RecordCoerceExpr(def_attr->AttrExpr(), ytype->AsRecordType());
			def_val = coerce->Eval(0);
			Unref(coerce);
			}

		else
			def_val = def_attr->AttrExpr()->Eval(0);
		}

	if ( ! def_val )
		{
		RunTime("non-constant default attribute");
		return 0;
		}

	if ( def_val->Type()->Tag() != TYPE_FUNC ||
	     same_type(def_val->Type(), Type()->YieldType()) )
		return def_val->Ref();

	const Func* f = def_val->AsFunc();
	val_list* vl = new val_list();

	if ( index->Type()->Tag() == TYPE_LIST )
		{
		const val_list* vl0 = index->AsListVal()->Vals();
		loop_over_list(*vl0, i)
			vl->append((*vl0)[i]->Ref());
		}
	else
		vl->append(index->Ref());

	Val* result = f->Call(vl);
	delete vl;

	if ( ! result )
		{
		RunTime("no value returned from &default function");
		return 0;
		}

	return result;
	}

Val* TableVal::Lookup(Val* index, bool use_default_val)
	{
	static Val* last_default = 0;

	if ( last_default )
		{
		Unref(last_default);
		last_default = 0;
		}

	if ( subnets )
		{
		TableEntryVal* v = (TableEntryVal*) subnets->Lookup(index);
		if ( v )
			return v->Value() ? v->Value() : this;

		if ( ! use_default_val )
			return 0;

		Val* def = Default(index);
		last_default = def;

		return def;
		}

	const PDict(TableEntryVal)* tbl = AsTable();

	if ( tbl->Length() > 0 )
		{
		HashKey* k = ComputeHash(index);
		if ( k )
			{
			TableEntryVal* v = AsTable()->Lookup(k);
			delete k;

			if ( v )
				{
				if ( attrs &&
				     ! (attrs->FindAttr(ATTR_EXPIRE_WRITE) ||
					attrs->FindAttr(ATTR_EXPIRE_CREATE)) )
					{
					v->SetExpireAccess(network_time);
					if ( LoggingAccess() && expire_time )
						ReadOperation(index, v);
					}

				return v->Value() ? v->Value() : this;
				}
			}
		}

	if ( ! use_default_val )
		return 0;

	Val* def = Default(index);

	last_default = def;
	return def;
	}

bool TableVal::UpdateTimestamp(Val* index)
	{
	TableEntryVal* v;

	if ( subnets )
		v = (TableEntryVal*) subnets->Lookup(index);
	else
		{
		HashKey* k = ComputeHash(index);
		if ( ! k )
			return false;

		v = AsTable()->Lookup(k);

		delete k;
		}

	if ( ! v )
		return false;

	v->SetExpireAccess(network_time);
	if ( attrs->FindAttr(ATTR_EXPIRE_READ) )
		ReadOperation(index, v);

	return true;
	}

ListVal* TableVal::RecoverIndex(const HashKey* k) const
	{
	return table_hash->RecoverVals(k);
	}

Val* TableVal::Delete(const Val* index)
	{
	HashKey* k = ComputeHash(index);
	TableEntryVal* v = k ? AsNonConstTable()->RemoveEntry(k) : 0;
	Val* va = v ? (v->Value() ? v->Value() : this->Ref()) : 0;

	if ( subnets && ! subnets->Remove(index) )
		internal_error( "index not in prefix table" );

	if ( LoggingAccess() )
		{
		if ( v )
			{
			if ( v->Value() && remote_check_sync_consistency )
				// A table.
				StateAccess::Log(
					new StateAccess(OP_DEL, this,
							index, v->Value()));
			else
				{
				// A set.
				Val* has_old_val = new Val(1, TYPE_INT);
				StateAccess::Log(
					new StateAccess(OP_DEL, this, index,
							has_old_val));
				Unref(has_old_val);
				}
			}
		else
			StateAccess::Log(
				new StateAccess(OP_DEL, this, index, 0));
		}

	delete k;
	delete v;

	Modified();
	return va;
	}

Val* TableVal::Delete(const HashKey* k)
	{
	TableEntryVal* v = AsNonConstTable()->RemoveEntry(k);
	Val* va = v ? (v->Value() ? v->Value() : this->Ref()) : 0;

	if ( subnets )
		{
		Val* index = table_hash->RecoverVals(k);
		if ( ! subnets->Remove(index) )
			internal_error( "index not in prefix table" );
		Unref(index);
		}

	delete v;

	if ( LoggingAccess() )
		StateAccess::Log(new StateAccess(OP_DEL, this, k));

	Modified();
	return va;
	}

ListVal* TableVal::ConvertToList(TypeTag t) const
	{
	ListVal* l = new ListVal(t);

	const PDict(TableEntryVal)* tbl = AsTable();
	IterCookie* c = tbl->InitForIteration();

	HashKey* k;
	TableEntryVal* v;
	while ( (v = tbl->NextEntry(k, c)) )
		{
		ListVal* index = table_hash->RecoverVals(k);

		if ( t == TYPE_ANY )
			l->Append(index);
		else
			{
			// We're expecting a pure list, flatten the
			// ListVal.
			if ( index->Length() != 1 )
				InternalWarning("bad index in TableVal::ConvertToList");
			Val* flat_v = index->Index(0)->Ref();
			Unref(index);
			l->Append(flat_v);
			}

		delete k;
		}

	return l;
	}

ListVal* TableVal::ConvertToPureList() const
	{
	type_list* tl = table_type->Indices()->Types();
	if ( tl->length() != 1 )
		InternalWarning("bad index type in TableVal::ConvertToPureList");

	return ConvertToList((*tl)[0]->Tag());
	}

void TableVal::Describe(ODesc* d) const
	{
	const PDict(TableEntryVal)* tbl = AsTable();
	int n = tbl->Length();

	if ( d->IsBinary() || d->IsPortable() )
		{
		table_type->Describe(d);
		d->SP();
		d->Add(n);
		d->SP();
		}

	if ( d->IsPortable() || d->IsReadable() )
		{
		d->Add("{");
		d->PushIndent();
		}

	IterCookie* c = tbl->InitForIteration();

	for ( int i = 0; i < n; ++i )
		{
		HashKey* k;
		TableEntryVal* v = tbl->NextEntry(k, c);

		if ( ! v )
			internal_error("hash table underflow in TableVal::Describe");

		ListVal* vl = table_hash->RecoverVals(k);
		int dim = vl->Length();

		if ( i > 0 )
			{
			if ( ! d->IsBinary() )
				d->Add(",");

			d->NL();
			}

		if ( d->IsReadable() )
			{
			if ( dim != 1 || ! table_type->IsSet() )
				d->Add("[");
			}
		else
			{
			d->Add(dim);
			d->SP();
			}

		vl->Describe(d);

		delete k;
		Unref(vl);

		if ( table_type->IsSet() )
			{ // We're a set, not a table.
			if ( d->IsReadable() )
				if ( dim != 1 )
					d->AddSP("]");
			}
		else
			{
			if ( d->IsReadable() )
				d->AddSP("] =");
			if ( v->Value() )
				v->Value()->Describe(d);
			}

		if ( d->IsReadable() && ! d->IsShort() && d->IncludeStats() )
			{
			d->Add(" @");
			d->Add(fmt_access_time(v->ExpireAccessTime()));
			}
		}

	if ( tbl->NextEntry(c) )
		internal_error("hash table overflow in TableVal::Describe");

	if ( d->IsPortable() || d->IsReadable() )
		{
		d->PopIndent();
		d->Add("}");
		}
	}

int TableVal::ExpandCompoundAndInit(val_list* vl, int k, Val* new_val)
	{
	Val* ind_k_v = (*vl)[k];
	ListVal* ind_k = ind_k_v->Type()->IsSet() ?
				ind_k_v->AsTableVal()->ConvertToList() :
				ind_k_v->AsListVal();

	for ( int i = 0; i < ind_k->Length(); ++i )
		{
		Val* ind_k_i = ind_k->Index(i);
		ListVal* expd = new ListVal(TYPE_ANY);
		loop_over_list(*vl, j)
			{
			if ( j == k )
				expd->Append(ind_k_i->Ref());
			else
				expd->Append((*vl)[j]->Ref());
			}

		int success = ExpandAndInit(expd, new_val ? new_val->Ref() : 0);
		Unref(expd);

		if ( ! success )
			return 0;
		}

	if ( ind_k_v->Type()->IsSet() )
		Unref(ind_k);

	return 1;
	}

int TableVal::CheckAndAssign(Val* index, Val* new_val, Opcode op)
	{
	Val* v = 0;
	if ( subnets )
		// We need an exact match here.
		v = (Val*) subnets->Lookup(index, true);
	else
		v = Lookup(index, false);

	if ( v )
		index->Warn("multiple initializations for index");

	return Assign(index, new_val, op);
	}

void TableVal::InitTimer(double delay)
	{
	timer = new TableValTimer(this, network_time + delay);
	timer_mgr->Add(timer);
	}

void TableVal::DoExpire(double t)
	{
	if ( ! type )
		return; // FIX ME ###

	PDict(TableEntryVal)* tbl = AsNonConstTable();

	if ( ! expire_cookie )
		{
		expire_cookie = tbl->InitForIteration();
		tbl->MakeRobustCookie(expire_cookie);
		}

	HashKey* k = 0;
	TableEntryVal* v = 0;

	for ( int i = 0; i < table_incremental_step &&
			 (v = tbl->NextEntry(k, expire_cookie)); ++i )
		{
		if ( v->ExpireAccessTime() == 0 )
			// This happens when we insert val while network_time
			// hasn't been initialized yet (e.g. in bro_init()).
			// We correct the timestamp now.
			v->SetExpireAccess(network_time);

		else if ( v->ExpireAccessTime() + expire_time < t )
			{
			Val* val = v ? v->Value() : 0;

			if ( expire_expr )
				{
				Val* idx = RecoverIndex(k);
				double secs = CallExpireFunc(idx);

				// It's possible that the user-provided
				// function modified or deleted the table
				// value, so look it up again.
				v = tbl->Lookup(k);

				if ( ! v )
					{ // user-provided function deleted it
					delete k;
					continue;
					}

				if ( secs > 0 )
					{
					// User doesn't want us to expire
					// this now.
					v->SetExpireAccess(network_time - expire_time + secs);
					delete k;
					continue;
					}

				}

			if ( subnets )
				{
				Val* index = RecoverIndex(k);
				if ( ! subnets->Remove(index) )
					internal_error( "index not in prefix table" );
				Unref(index);
				}

			if ( LoggingAccess() )
				StateAccess::Log(
					new StateAccess(OP_EXPIRE, this, k));

			tbl->RemoveEntry(k);
			delete v;
			Unref(val);
			Modified();
			}

		delete k;
		}

	if ( ! v )
		{
		expire_cookie = 0;
		InitTimer(table_expire_interval);
		}
	else
		InitTimer(table_expire_delay);
	}

double TableVal::CallExpireFunc(Val* idx)
	{
	if ( ! expire_expr )
		{
		Unref(idx);
		return 0;
		}

	val_list* vl = new val_list;
	vl->append(Ref());

	// Flatten lists of a single element.
	if ( idx->Type()->Tag() == TYPE_LIST &&
	     idx->AsListVal()->Length() == 1 )
		{
		Val* old = idx;
		idx = idx->AsListVal()->Index(0);
		idx->Ref();
		Unref(old);
		}

	vl->append(idx);

	Val* vs = expire_expr->Eval(0)->AsFunc()->Call(vl);
	double secs = vs->AsInterval();
	Unref(vs);
	delete vl;

	return secs;
	}

void TableVal::ReadOperation(Val* index, TableEntryVal* v)
	{
	// In theory we need to only propagate one update per &read_expire
	// interval to prevent peers from expiring intervals. To account for
	// practical issues such as latency, we send one update every half
	// &read_expire.
	if ( network_time - v->LastReadUpdate() > expire_time / 2 )
		{
		StateAccess::Log(new StateAccess(OP_READ_IDX, this, index));
		v->SetLastReadUpdate(network_time);
		}
	}

IMPLEMENT_SERIAL(TableVal, SER_TABLE_VAL);

// This is getting rather complex due to the ability to suspend even within
// deeply-nested values.
bool TableVal::DoSerialize(SerialInfo* info) const
	{
	DO_SERIALIZE_WITH_SUSPEND(SER_TABLE_VAL, MutableVal);

	// The current state of the serialization.
	struct State {
		IterCookie* c;
		TableEntryVal* v;	// current value
		bool did_index;	// already wrote the val's index
	}* state;

	PDict(TableEntryVal)* tbl =
		const_cast<TableVal*>(this)->AsNonConstTable();

	if ( info->cont.NewInstance() )
		{
		// For simplicity, we disable suspension for the objects
		// serialized here.  (In fact we know that *currently*
		// they won't even try).
		DisableSuspend suspend(info);

		state = new State;
		state->c = tbl->InitForIteration();
		tbl->MakeRobustCookie(state->c);
		state->v = 0;
		state->did_index = false;
		info->s->WriteOpenTag(table_type->IsSet() ? "set" : "table");

		if ( ! SERIALIZE(expire_time) )
			return false;

		SERIALIZE_OPTIONAL(attrs);
		SERIALIZE_OPTIONAL(expire_expr);

		// Make sure nobody kills us in between.
		const_cast<TableVal*>(this)->Ref();
		}

	else if ( info->cont.ChildSuspended() )
		state = (State*) info->cont.RestoreState();

	else if ( info->cont.Resuming() )
		{
		info->cont.Resume();
		state = (State*) info->cont.RestoreState();
		}
	else
		internal_error("unknown continuation state");

	HashKey* k;
	int count = 0;

	assert((!info->cont.ChildSuspended()) || state->v);

	while ( true )
		{
		if ( ! state->v )
			{
			state->v = tbl->NextEntry(k, state->c);
			if ( ! state->c )
				{
				// No next one.
				SERIALIZE(false);
				break;
				}

			// There's a value coming.
			SERIALIZE(true);

			if ( state->v->Value() )
				state->v->Ref();

			state->did_index = false;
			}

		// Serialize index.
		if ( ! state->did_index )
			{
			// Indices are rather small, so we disable suspension
			// here again.
			DisableSuspend suspend(info);
			info->s->WriteOpenTag("key");
			ListVal* index = table_hash->RecoverVals(k)->AsListVal();
			delete k;

			if ( ! index->Serialize(info) )
				return false;

			Unref(index);
			info->s->WriteCloseTag("key");

			state->did_index = true;

			// Start serializing data.
			if ( ! type->IsSet() )
				info->s->WriteOpenTag("value");
			}

		if ( ! type->IsSet() )
			{
			info->cont.SaveState(state);
			info->cont.SaveContext();
			bool result = state->v->val->Serialize(info);
			info->cont.RestoreContext();

			if ( ! result )
				return false;

			if ( info->cont.ChildSuspended() )
				return true;
			}

		double eat = state->v->ExpireAccessTime();

		if ( ! (SERIALIZE(state->v->last_access_time) &&
			SERIALIZE(eat)) )
			return false;

		info->s->WriteCloseTag("value");

		if ( state->v->Value() )
			state->v->Unref();
		state->v = 0; // Next value.

		// Suspend if we've done enough for now (which means we
		// have serialized more than table_incremental_step entries
		// in a row; if an entry has suspended itself in between,
		// we start counting from 0).
		if ( info->may_suspend && ++count > table_incremental_step)
			{
			info->cont.SaveState(state);
			info->cont.Suspend();
			bro_logger->Log("TableVals serialization suspended right in the middle.");
			return true;
			}
		}

	info->s->WriteCloseTag(table_type->IsSet() ? "set" : "table");
	delete state;

	Unref(const_cast<TableVal*>(this));
	return true;
	}

bool TableVal::DoUnserialize(UnserialInfo* info)
	{
	DO_UNSERIALIZE(MutableVal);

	if ( ! UNSERIALIZE(&expire_time) )
		return false;

	Init((TableType*) type);

	UNSERIALIZE_OPTIONAL(attrs, Attributes::Unserialize(info));
	UNSERIALIZE_OPTIONAL(expire_expr, Expr::Unserialize(info));

	while ( true )
		{
		// Anymore?
		bool next;
		if ( ! UNSERIALIZE(&next) )
			return false;

		if ( ! next )
			break;

		// Unserialize index.
		ListVal* index =
			(ListVal*) Val::Unserialize(info, table_type->Indices());
		if ( ! index )
			return false;

		// Unserialize data.
		Val* entry;
		if ( ! table_type->IsSet() )
			{
			entry = Val::Unserialize(info, type->YieldType());
			if ( ! entry )
				return false;
			}
		else
			entry = 0;

		TableEntryVal* entry_val = new TableEntryVal(entry);

		double eat;

		if ( ! UNSERIALIZE(&entry_val->last_access_time) ||
		     ! UNSERIALIZE(&eat) )
			return false;

		entry_val->SetExpireAccess(eat);

		HashKey* key = ComputeHash(index);
		TableEntryVal* old_entry_val =
			AsNonConstTable()->Insert(key, entry_val);
		assert(! old_entry_val);

		delete key;

		if ( subnets )
			subnets->Insert(index, entry_val);

		Unref(index);
		}

	// If necessary, activate the expire timer.
	if ( attrs)
		{
		CheckExpireAttr(ATTR_EXPIRE_READ);
		CheckExpireAttr(ATTR_EXPIRE_WRITE);
		CheckExpireAttr(ATTR_EXPIRE_CREATE);
		}

	return true;
	}

bool TableVal::AddProperties(Properties arg_props)
	{
	if ( ! MutableVal::AddProperties(arg_props) )
		return false;

	if ( Type()->IsSet() || ! RecursiveProps(arg_props) )
		return true;

	// For a large table, this could get expensive. So, let's hope
	// that nobody creates such a table *before* making it persistent
	// (for example by inserting it into another table).
	TableEntryVal* v;
	PDict(TableEntryVal)* tbl = val.table_val;
	IterCookie* c = tbl->InitForIteration();
	while ( (v = tbl->NextEntry(c)) )
		if ( v->Value()->IsMutableVal() )
			v->Value()->AsMutableVal()->AddProperties(RecursiveProps(arg_props));

	return true;
	}

bool TableVal::RemoveProperties(Properties arg_props)
	{
	if ( ! MutableVal::RemoveProperties(arg_props) )
		return false;

	if ( Type()->IsSet() || ! RecursiveProps(arg_props) )
		return true;

	// For a large table, this could get expensive.  So, let's hope
	// that nobody creates such a table *before* making it persistent
	// (for example by inserting it into another table).
	TableEntryVal* v;
	PDict(TableEntryVal)* tbl = val.table_val;
	IterCookie* c = tbl->InitForIteration();
	while ( (v = tbl->NextEntry(c)) )
		if ( v->Value()->IsMutableVal() )
			v->Value()->AsMutableVal()->RemoveProperties(RecursiveProps(arg_props));

	return true;
	}

unsigned int TableVal::MemoryAllocation() const
	{
	unsigned int size = 0;

	PDict(TableEntryVal)* v = val.table_val;
	IterCookie* c = v->InitForIteration();

	TableEntryVal* tv;
	while ( (tv = v->NextEntry(c)) )
		{
		if ( tv->Value() )
			size += tv->Value()->MemoryAllocation();
		size += padded_sizeof(TableEntryVal);
		}

	return size + padded_sizeof(*this) + val.table_val->MemoryAllocation()
		+ table_hash->MemoryAllocation();
	}

RecordVal::RecordVal(RecordType* t) : MutableVal(t)
	{
	record_type = t;
	int n = record_type->NumFields();
	val_list* vl = val.val_list_val = new val_list(n);

	// Initialize to default values from RecordType (which are nil
	// by default).
	for ( int i = 0; i < n; ++i )
		{
		Attributes* a = record_type->FieldDecl(i)->attrs;
		Attr* def_attr = a ? a->FindAttr(ATTR_DEFAULT) : 0;
		Val* def = def_attr ? def_attr->AttrExpr()->Eval(0) : 0;

		if ( ! def && ! (a && a->FindAttr(ATTR_OPTIONAL)) )
			{
			BroType* type = record_type->FieldDecl(i)->type;
			TypeTag tag = type->Tag();

			if ( tag == TYPE_RECORD )
				def = new RecordVal(type->AsRecordType());

			else if ( tag == TYPE_TABLE )
				def = new TableVal(type->AsTableType(), a);

			else if ( t->Tag() == TYPE_VECTOR )
				def = new VectorVal(type->AsVectorType());
			}

		vl->append(def ? def->Ref() : 0);

		Unref(def);
		}
	}

RecordVal::~RecordVal()
	{
	delete_vals(AsNonConstRecord());
	}

void RecordVal::Assign(int field, Val* new_val, Opcode op)
	{
	if ( Lookup(field) &&
	     record_type->FieldType(field)->Tag() == TYPE_TABLE &&
	     new_val->AsTableVal()->FindAttr(ATTR_MERGEABLE) )
		{
		// Join two mergeable sets.
		Val* old = Lookup(field);
		if ( old->AsTableVal()->FindAttr(ATTR_MERGEABLE) )
			{
			if ( LoggingAccess() && op != OP_NONE )
				{
				StringVal* index = new StringVal(Type()->AsRecordType()->FieldName(field));
				StateAccess::Log(new StateAccess(OP_ASSIGN_IDX, this, index, new_val, old));
				Unref(index);
				}

			new_val->AsTableVal()->AddTo(old->AsTableVal(), 0, false);
			Unref(new_val);
			return;
			}
		}

	Val* old_val = AsNonConstRecord()->replace(field, new_val);

	if ( LoggingAccess() && op != OP_NONE )
		{
		if ( new_val && new_val->IsMutableVal() )
			new_val->AsMutableVal()->AddProperties(GetProperties());

		StringVal* index = new StringVal(Type()->AsRecordType()->FieldName(field));
		StateAccess::Log(
			new StateAccess(
				op == OP_INCR ? OP_INCR_IDX : OP_ASSIGN_IDX,
				this, index, new_val, old_val));
		Unref(index); // The logging may keep a cached copy.
		}

	Unref(old_val);
	Modified();
	}

Val* RecordVal::Lookup(int field) const
	{
	return (*AsRecord())[field];
	}

Val* RecordVal::LookupWithDefault(int field) const
	{
	Val* val = (*AsRecord())[field];

	if ( val )
		return val->Ref();

	// Check for &default.
	const Attr* def_attr = record_type->FieldDecl(field)->attrs->FindAttr(ATTR_DEFAULT);

	return def_attr ? def_attr->AttrExpr()->Eval(0) : 0;
	}

RecordVal* RecordVal::CoerceTo(const RecordType* t, Val* aggr) const
	{
	if ( ! record_promotion_compatible(t->AsRecordType(), Type()->AsRecordType()) )
		return 0;

	if ( ! aggr )
		aggr = new RecordVal(const_cast<RecordType*>(t->AsRecordType()));

	RecordVal* ar = aggr->AsRecordVal();
	RecordType* ar_t = aggr->Type()->AsRecordType();

	const RecordType* rv_t = Type()->AsRecordType();

	int i;
	for ( i = 0; i < rv_t->NumFields(); ++i )
		{
		int t_i = ar_t->FieldOffset(rv_t->FieldName(i));

		if ( t_i < 0 )
			{
			char buf[512];
			safe_snprintf(buf, sizeof(buf),
					"orphan field \"%s\" in initialization",
					rv_t->FieldName(i));
			Error(buf);
			break;
			}

<<<<<<< HEAD
		else
			ar->Assign(t_i, Lookup(i)->Ref());
=======
		if ( ar_t->FieldType(t_i)->Tag() == TYPE_RECORD
				&& ! same_type(ar_t->FieldType(t_i), Lookup(i)->Type()) )
			{
			Expr* rhs = new ConstExpr(Lookup(i)->Ref());
			Expr* e = new RecordCoerceExpr(rhs, ar_t->FieldType(t_i)->AsRecordType());
			ar->Assign(t_i, e->Eval(0));
			break;
			}

		ar->Assign(t_i, Lookup(i)->Ref());
>>>>>>> 05f2104f
		}

	for ( i = 0; i < ar_t->NumFields(); ++i )
		if ( ! ar->Lookup(i) &&
			 ! ar_t->FieldDecl(i)->FindAttr(ATTR_OPTIONAL) )
			{
			char buf[512];
			safe_snprintf(buf, sizeof(buf),
					"non-optional field \"%s\" missing in initialization", ar_t->FieldName(i));
			Error(buf);
			}

	return ar;
	}

RecordVal* RecordVal::CoerceTo(RecordType* t)
	{
	if ( same_type(Type(), t) )
		{
		this->Ref();
		return this;
		}

	return CoerceTo(t, 0);
	}

void RecordVal::Describe(ODesc* d) const
	{
	const val_list* vl = AsRecord();
	int n = vl->length();

	if ( d->IsBinary() || d->IsPortable() )
		{
		record_type->Describe(d);
		d->SP();
		d->Add(n);
		d->SP();
		}
	else
		d->Add("[");

	loop_over_list(*vl, i)
		{
		if ( ! d->IsBinary() && i > 0 )
			d->Add(", ");

		d->Add(record_type->FieldName(i));

		if ( ! d->IsBinary() )
			d->Add("=");

		Val* v = (*vl)[i];
		if ( v )
			v->Describe(d);
		else
			d->Add("<uninitialized>");
		}

	if ( d->IsReadable() )
		d->Add("]");
	}

IMPLEMENT_SERIAL(RecordVal, SER_RECORD_VAL);

bool RecordVal::DoSerialize(SerialInfo* info) const
	{
	DO_SERIALIZE(SER_RECORD_VAL, MutableVal);

	// We could use the type name as a tag here.
	info->s->WriteOpenTag("record");

	// We don't need to serialize record_type as it's simply the
	// casted table_type.
	// FIXME: What about origin?

	if ( ! SERIALIZE(val.val_list_val->length()) )
		return false;

	loop_over_list(*val.val_list_val, i)
		{
		info->s->WriteOpenTag(record_type->FieldName(i));
		Val* v = (*val.val_list_val)[i];
		SERIALIZE_OPTIONAL(v);
		info->s->WriteCloseTag(record_type->FieldName(i));
		}

	info->s->WriteCloseTag("record");

	return true;
	}

bool RecordVal::DoUnserialize(UnserialInfo* info)
	{
	DO_UNSERIALIZE(MutableVal);

	record_type = (RecordType*) type;
	origin = 0;

	int len;
	if ( ! UNSERIALIZE(&len) )
		{
		val.val_list_val = new val_list;
		return false;
		}

	val.val_list_val = new val_list(len);

	for ( int i = 0; i < len; ++i )
		{
		Val* v;
		UNSERIALIZE_OPTIONAL(v, Val::Unserialize(info));
		AsNonConstRecord()->append(v);	// correct for v==0, too.
		}

	return true;
	}

bool RecordVal::AddProperties(Properties arg_props)
	{
	if ( ! MutableVal::AddProperties(arg_props) )
		return false;

	if ( ! RecursiveProps(arg_props) )
		return true;

	loop_over_list(*val.val_list_val, i)
		{
		Val* v = (*val.val_list_val)[i];
		if ( v && v->IsMutableVal() )
			v->AsMutableVal()->AddProperties(RecursiveProps(arg_props));
		}
	return true;
	}


bool RecordVal::RemoveProperties(Properties arg_props)
	{
	if ( ! MutableVal::RemoveProperties(arg_props) )
		return false;

	if ( ! RecursiveProps(arg_props) )
		return true;

	loop_over_list(*val.val_list_val, i)
		{
		Val* v = (*val.val_list_val)[i];
		if ( v && v->IsMutableVal() )
			v->AsMutableVal()->RemoveProperties(RecursiveProps(arg_props));
		}
	return true;
	}

unsigned int RecordVal::MemoryAllocation() const
	{
	unsigned int size = 0;

	for ( int i = 0; i < type->AsRecordType()->NumFields(); ++i )
		{
		Val* v = (*val.val_list_val)[i];

		// v might be nil for records that don't wind
		// up being set to a value.
		if ( v )
			size += v->MemoryAllocation();
		}

	return size + padded_sizeof(*this) + val.val_list_val->MemoryAllocation();
	}

void EnumVal::ValDescribe(ODesc* d) const
	{
	const char* ename = type->AsEnumType()->Lookup(val.int_val);

	if ( ! ename )
		ename = "<undefined>";

	const char* module_offset = strstr(ename, "::");
	if ( module_offset )
		ename = module_offset + 2;

	d->Add(ename);
	}

IMPLEMENT_SERIAL(EnumVal, SER_ENUM_VAL);

bool EnumVal::DoSerialize(SerialInfo* info) const
	{
	DO_SERIALIZE(SER_ENUM_VAL, Val);
	return true;
	}

bool EnumVal::DoUnserialize(UnserialInfo* info)
	{
	DO_UNSERIALIZE(Val);
	return true;
	}

VectorVal::VectorVal(VectorType* t) : MutableVal(t)
	{
	vector_type = t->Ref()->AsVectorType();
	val.vector_val = new vector<Val*>();
	}

VectorVal::~VectorVal()
	{
	for ( unsigned int i = 0; i < val.vector_val->size(); ++i )
		Unref((*val.vector_val)[i]);

	Unref(vector_type);

	delete val.vector_val;
	}

bool VectorVal::Assign(unsigned int index, Val* element, const Expr* assigner,
			Opcode op)
	{
	if ( element &&
	     ! same_type(element->Type(), vector_type->YieldType(), 0) )
		{
		Unref(element);
		return false;
		}

	if ( index == 0 || index > (1 << 30) )
		{
		if ( assigner )
			assigner->Error(fmt("index (%d) must be positive",
						index));
		Unref(element);
		return true;	// true = "no fatal error"
		}

	BroType* yt = Type()->AsVectorType()->YieldType();

	if ( yt && yt->Tag() == TYPE_TABLE &&
	     element->AsTableVal()->FindAttr(ATTR_MERGEABLE) )
		{
		// Join two mergeable sets.
		Val* old = Lookup(index);
		if ( old && old->AsTableVal()->FindAttr(ATTR_MERGEABLE) )
			{
			if ( LoggingAccess() && op != OP_NONE )
				{
				Val* ival = new Val(index, TYPE_COUNT);
				StateAccess::Log(new StateAccess(OP_ASSIGN_IDX,
						this, ival, element,
						(*val.vector_val)[index - 1]));
				Unref(ival);
				}

			element->AsTableVal()->AddTo(old->AsTableVal(), 0, false);
			Unref(element);
			return true;
			}
		}

	if ( index <= val.vector_val->size() )
		Unref((*val.vector_val)[index - 1]);
	else
		val.vector_val->resize(index);

	if ( LoggingAccess() && op != OP_NONE )
		{
		if ( element->IsMutableVal() )
			element->AsMutableVal()->AddProperties(GetProperties());

		Val* ival = new Val(index, TYPE_COUNT);

		StateAccess::Log(new StateAccess(op == OP_INCR ?
				OP_INCR_IDX : OP_ASSIGN_IDX,
				this, ival, element, (*val.vector_val)[index - 1]));
		Unref(ival);
		}

	// Note: we do *not* Ref() the element, if any, at this point.
	// AssignExpr::Eval() already does this; other callers must remember
	// to do it similarly.
	(*val.vector_val)[index - 1] = element;

	Modified();
	return true;
	}

bool VectorVal::AssignRepeat(unsigned int index, unsigned int how_many,
				Val* element, const Expr* assigner)
	{
	ResizeAtLeast(index + how_many - 1);

	for ( unsigned int i = index; i < index + how_many; ++i )
		if ( ! Assign(i, element, assigner) )
			return false;

	return true;
	}


Val* VectorVal::Lookup(unsigned int index) const
	{
	if ( index == 0 || index > val.vector_val->size() )
		return 0;

	return (*val.vector_val)[index - 1];
	}

unsigned int VectorVal::Resize(unsigned int new_num_elements)
	{
	unsigned int oldsize = val.vector_val->size();
	val.vector_val->reserve(new_num_elements);
	val.vector_val->resize(new_num_elements);
	return oldsize;
	}

unsigned int VectorVal::ResizeAtLeast(unsigned int new_num_elements)
	 {
	 unsigned int old_size = val.vector_val->size();
	 if ( new_num_elements <= old_size )
		 return old_size;

	 return Resize(new_num_elements);
	 }

bool VectorVal::AddProperties(Properties arg_props)
	{
	if ( ! MutableVal::AddProperties(arg_props) )
		return false;

	if ( ! RecursiveProps(arg_props) )
		return true;

	for ( unsigned int i = 0; i < val.vector_val->size(); ++i )
		if ( (*val.vector_val)[i]->IsMutableVal() )
			(*val.vector_val)[i]->AsMutableVal()->AddProperties(RecursiveProps(arg_props));

	return true;
	}

bool VectorVal::RemoveProperties(Properties arg_props)
	{
	if ( ! MutableVal::RemoveProperties(arg_props) )
		return false;

	if ( ! RecursiveProps(arg_props) )
		return true;

	for ( unsigned int i = 0; i < val.vector_val->size(); ++i )
		if ( (*val.vector_val)[i]->IsMutableVal() )
			(*val.vector_val)[i]->AsMutableVal()->RemoveProperties(RecursiveProps(arg_props));

	return true;
	}

IMPLEMENT_SERIAL(VectorVal, SER_VECTOR_VAL);

bool VectorVal::DoSerialize(SerialInfo* info) const
	{
	DO_SERIALIZE(SER_VECTOR_VAL, MutableVal);

	info->s->WriteOpenTag("vector");

	if ( ! SERIALIZE(unsigned(val.vector_val->size())) )
		return false;

	for ( unsigned int i = 0; i < val.vector_val->size(); ++i )
		{
		info->s->WriteOpenTag("value");
		Val* v = (*val.vector_val)[i];
		SERIALIZE_OPTIONAL(v);
		info->s->WriteCloseTag("value");
		}

	info->s->WriteCloseTag("vector");

	return true;
	}

bool VectorVal::DoUnserialize(UnserialInfo* info)
	{
	DO_UNSERIALIZE(MutableVal);

	val.vector_val = new vector<Val*>;
	vector_type = type->Ref()->AsVectorType();

	int len;
	if ( ! UNSERIALIZE(&len) )
		return false;

	for ( int i = 0; i < len; ++i )
		{
		Val* v;
		UNSERIALIZE_OPTIONAL(v, Val::Unserialize(info, TYPE_ANY));
		Assign(i + VECTOR_MIN, v, 0);
		}

	return true;
	}

void VectorVal::ValDescribe(ODesc* d) const
	{
	d->Add("[");

	if ( val.vector_val->size() > 0 )
		for ( unsigned int i = 0; i < (val.vector_val->size() - 1); ++i )
			{
			if ( (*val.vector_val)[i] )
				(*val.vector_val)[i]->Describe(d);
			d->Add(", ");
			}

	if ( val.vector_val->size() &&
	     (*val.vector_val)[val.vector_val->size() - 1] )
		(*val.vector_val)[val.vector_val->size() - 1]->Describe(d);

	d->Add("]");
	}


Val* check_and_promote(Val* v, const BroType* t, int is_init)
	{
	BroType* vt = v->Type();

	vt = flatten_type(vt);
	t = flatten_type(t);

	TypeTag t_tag = t->Tag();
	TypeTag v_tag = vt->Tag();

	// More thought definitely needs to go into this.
	if ( t_tag == TYPE_ANY || v_tag == TYPE_ANY )
		return v;

	if ( ! EitherArithmetic(t_tag, v_tag) ||
	     /* allow sets as initializers */
	     (is_init && v_tag == TYPE_TABLE) )
		{
		if ( same_type(t, vt, is_init) )
			return v;

		t->Error("type clash", v);
		Unref(v);
		return 0;
		}

	if ( ! BothArithmetic(t_tag, v_tag) &&
	     (! IsArithmetic(v_tag) || t_tag != TYPE_TIME || ! v->IsZero()) )
		{
		if ( t_tag == TYPE_LIST || v_tag == TYPE_LIST )
			t->Error("list mixed with scalar", v);
		else
			t->Error("arithmetic mixed with non-arithmetic", v);
		Unref(v);
		return 0;
		}

	if ( v_tag == t_tag )
		return v;

	if ( t_tag != TYPE_TIME )
		{
		TypeTag mt = max_type(t_tag, v_tag);
		if ( mt != t_tag )
			{
			t->Error("over-promotion of arithmetic value", v);
			Unref(v);
			return 0;
			}
		}

	// Need to promote v to type t.
	InternalTypeTag it = t->InternalType();
	InternalTypeTag vit = vt->InternalType();

	if ( it == vit )
		// Already has the right internal type.
		return v;

	Val* promoted_v;
	switch ( it ) {
	case TYPE_INTERNAL_INT:
		promoted_v = new Val(v->CoerceToInt(), t_tag);
		break;

	case TYPE_INTERNAL_UNSIGNED:
		promoted_v = new Val(v->CoerceToUnsigned(), t_tag);
		break;

	case TYPE_INTERNAL_DOUBLE:
		promoted_v = new Val(v->CoerceToDouble(), t_tag);
		break;

	default:
		internal_error("bad internal type in check_and_promote()");
		Unref(v);
		return 0;
	}

	Unref(v);
	return promoted_v;
	}

int same_val(const Val* /* v1 */, const Val* /* v2 */)
	{
	internal_error("same_val not implemented");
	return 0;
	}

bool is_atomic_val(const Val* v)
	{
	switch ( v->Type()->InternalType() ) {
	case TYPE_INTERNAL_INT:
	case TYPE_INTERNAL_UNSIGNED:
	case TYPE_INTERNAL_DOUBLE:
	case TYPE_INTERNAL_STRING:
	case TYPE_INTERNAL_ADDR:
	case TYPE_INTERNAL_SUBNET:
		return true;
	default:
		return false;
	}
	}

int same_atomic_val(const Val* v1, const Val* v2)
	{
	// This is a very preliminary implementation of same_val(),
	// true only for equal, simple atomic values of same type.
	if ( v1->Type()->Tag() != v2->Type()->Tag() )
		return 0;

	switch ( v1->Type()->InternalType() ) {
	case TYPE_INTERNAL_INT:
		return v1->InternalInt() == v2->InternalInt();
	case TYPE_INTERNAL_UNSIGNED:
		return v1->InternalUnsigned() == v2->InternalUnsigned();
	case TYPE_INTERNAL_DOUBLE:
		return v1->InternalDouble() == v2->InternalDouble();
	case TYPE_INTERNAL_STRING:
		return Bstr_eq(v1->AsString(), v2->AsString());

	case TYPE_INTERNAL_ADDR:
		{
		const addr_type& a1 = v1->AsAddr();
		const addr_type& a2 = v2->AsAddr();
#ifdef BROv6
		return addr_eq(a1, a2);
#else
		return addr_eq(&a1, &a2);
#endif
		}

	case TYPE_INTERNAL_SUBNET:
		return subnet_eq(v1->AsSubNet(), v2->AsSubNet());

	default:
		internal_error("same_atomic_val called for non-atomic value");
		return 0;
	}

	return 0;
	}

void describe_vals(const val_list* vals, ODesc* d, int offset)
	{
	if ( ! d->IsReadable() )
		{
		d->Add(vals->length());
		d->SP();
		}

	for ( int i = offset; i < vals->length(); ++i )
		{
		if ( i > offset && d->IsReadable() )
			d->Add(", ");

		(*vals)[i]->Describe(d);
		}
	}

void delete_vals(val_list* vals)
	{
	if ( vals )
		{
		loop_over_list(*vals, i)
			Unref((*vals)[i]);
		delete vals;
		}
	}<|MERGE_RESOLUTION|>--- conflicted
+++ resolved
@@ -2949,10 +2949,6 @@
 			break;
 			}
 
-<<<<<<< HEAD
-		else
-			ar->Assign(t_i, Lookup(i)->Ref());
-=======
 		if ( ar_t->FieldType(t_i)->Tag() == TYPE_RECORD
 				&& ! same_type(ar_t->FieldType(t_i), Lookup(i)->Type()) )
 			{
@@ -2963,7 +2959,6 @@
 			}
 
 		ar->Assign(t_i, Lookup(i)->Ref());
->>>>>>> 05f2104f
 		}
 
 	for ( i = 0; i < ar_t->NumFields(); ++i )
