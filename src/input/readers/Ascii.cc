--- conflicted
+++ resolved
@@ -348,16 +348,10 @@
 			pos++;
 			}
 
-<<<<<<< HEAD
-		// Test if the string ends with a set_separator. If it does
-		// we have to push an zero-length val on top of it.
-		if ( *s.rbegin() == set_separator[0] )
-=======
-		// test if the string ends with a set_separator... or if the complete string is
-		// empty.
-		// In either of these cases we have to push an empty val on top of it.
-		if ( s.empty() ||  *s.rbegin() == set_separator[0] )
->>>>>>> a4ca5b0d
+		// Test if the string ends with a set_separator... or if the
+		// complete string is empty. In either of these cases we have
+		// to push an empty val on top of it.
+		if ( s.empty() || *s.rbegin() == set_separator[0] )
 			{
 			lvals[pos] = EntryToVal("", field.subType());
 			if ( lvals[pos] == 0 )
