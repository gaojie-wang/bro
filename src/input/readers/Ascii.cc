// See the file "COPYING" in the main distribution directory for copyright.

#include "Ascii.h"
#include "NetVar.h"

#include <fstream>
#include <sstream>

#include "../../threading/SerialTypes.h"

#include <sys/types.h>
#include <sys/stat.h>
#include <unistd.h>
#include <errno.h>

<<<<<<< HEAD
// libc++ on Mavericks does not allow further getlines on a filehandle
// after the first eof was encountered, even after a clear. Enable
// workaround.

#ifdef __clang__
# ifdef __APPLE__
#  include <AvailabilityMacros.h>
#  ifdef __MAC_OS_X_VERSION_MAX_ALLOWED
#   if __MAC_OS_X_VERSION_MAX_ALLOWED == 1090
#    define MAVERICKS_WORKAROUND
#   endif
#  endif
# endif
#endif

=======
>>>>>>> 9a58a28d
using namespace input::reader;
using threading::Value;
using threading::Field;

FieldMapping::FieldMapping(const string& arg_name, const TypeTag& arg_type, int arg_position)
	: name(arg_name), type(arg_type), subtype(TYPE_ERROR)
	{
	position = arg_position;
	secondary_position = -1;
	present = true;
	}

FieldMapping::FieldMapping(const string& arg_name, const TypeTag& arg_type,
		const TypeTag& arg_subtype, int arg_position)
	: name(arg_name), type(arg_type), subtype(arg_subtype)
	{
	position = arg_position;
	secondary_position = -1;
	present = true;
	}

FieldMapping::FieldMapping(const FieldMapping& arg)
	: name(arg.name), type(arg.type), subtype(arg.subtype), present(arg.present)
	{
	position = arg.position;
	secondary_position = arg.secondary_position;
	}

FieldMapping FieldMapping::subType()
	{
	return FieldMapping(name, subtype, position);
	}

Ascii::Ascii(ReaderFrontend *frontend) : ReaderBackend(frontend)
	{
	file = 0;
	mtime = 0;

	separator.assign( (const char*) BifConst::InputAscii::separator->Bytes(),
			  BifConst::InputAscii::separator->Len());

	if ( separator.size() != 1 )
		Error("separator length has to be 1. Separator will be truncated.");

	set_separator.assign( (const char*) BifConst::InputAscii::set_separator->Bytes(),
		              BifConst::InputAscii::set_separator->Len());

	if ( set_separator.size() != 1 )
		Error("set_separator length has to be 1. Separator will be truncated.");

	empty_field.assign( (const char*) BifConst::InputAscii::empty_field->Bytes(),
			    BifConst::InputAscii::empty_field->Len());

	unset_field.assign( (const char*) BifConst::InputAscii::unset_field->Bytes(),
			    BifConst::InputAscii::unset_field->Len());

	ascii = new AsciiFormatter(this, AsciiFormatter::SeparatorInfo(set_separator, unset_field, empty_field));
}

Ascii::~Ascii()
	{
	DoClose();
	delete ascii;
	}

void Ascii::DoClose()
	{
	if ( file != 0 )
		{
		file->close();
		delete(file);
		file = 0;
		}
	}

bool Ascii::DoInit(const ReaderInfo& info, int num_fields, const Field* const* fields)
	{
	mtime = 0;

	file = new ifstream(info.source);
	if ( ! file->is_open() )
		{
		Error(Fmt("Init: cannot open %s", info.source));
		delete(file);
		file = 0;
		return false;
		}

	if ( ReadHeader(false) == false )
		{
		Error(Fmt("Init: cannot open %s; headers are incorrect", info.source));
		file->close();
		delete(file);
		file = 0;
		return false;
		}

	DoUpdate();

	return true;
	}


bool Ascii::ReadHeader(bool useCached)
	{
	// try to read the header line...
	string line;
	map<string, uint32_t> ifields;

	if ( ! useCached )
		{
		if ( ! GetLine(line) )
			{
			Error("could not read first line");
			return false;
			}

		headerline = line;
		}

	else
		line = headerline;

	// construct list of field names.
	istringstream splitstream(line);
	int pos=0;
	while ( splitstream )
		{
		string s;
		if ( ! getline(splitstream, s, separator[0]))
			break;

		ifields[s] = pos;
		pos++;
		}

	// printf("Updating fields from description %s\n", line.c_str());
	columnMap.clear();

	for ( int i = 0; i < NumFields(); i++ )
		{
		const Field* field = Fields()[i];

		map<string, uint32_t>::iterator fit = ifields.find(field->name);
		if ( fit == ifields.end() )
			{
			if ( field->optional )
				{
				// we do not really need this field. mark it as not present and always send an undef back.
				FieldMapping f(field->name, field->type, field->subtype, -1);
				f.present = false;
				columnMap.push_back(f);
				continue;
				}

			Error(Fmt("Did not find requested field %s in input data file %s.",
				  field->name, Info().source));
			return false;
			}


		FieldMapping f(field->name, field->type, field->subtype, ifields[field->name]);

		if ( field->secondary_name && strlen(field->secondary_name) != 0 )
			{
			map<string, uint32_t>::iterator fit2 = ifields.find(field->secondary_name);
			if ( fit2 == ifields.end() )
				{
				Error(Fmt("Could not find requested port type field %s in input data file.",
					  field->secondary_name));
				return false;
				}

			f.secondary_position = ifields[field->secondary_name];
			}

		columnMap.push_back(f);
		}


	// well, that seems to have worked...
	return true;
	}

bool Ascii::GetLine(string& str)
	{
	while ( getline(*file, str) )
       		{
		if ( str[0] != '#' )
			return true;

		if ( ( str.length() > 8 ) && ( str.compare(0,7, "#fields") == 0 ) && ( str[7] == separator[0] ) )
			{
			str = str.substr(8);
			return true;
			}
		}

	return false;
	}

// read the entire file and send appropriate thingies back to InputMgr
bool Ascii::DoUpdate()
	{
	switch ( Info().mode ) {
		case MODE_REREAD:
			{
			// check if the file has changed
			struct stat sb;
			if ( stat(Info().source, &sb) == -1 )
				{
				Error(Fmt("Could not get stat for %s", Info().source));
				return false;
				}

			if ( sb.st_mtime <= mtime ) // no change
				return true;

			mtime = sb.st_mtime;
			// file changed. reread.

			// fallthrough
			}

		case MODE_MANUAL:
		case MODE_STREAM:
			{
			// dirty, fix me. (well, apparently after trying seeking, etc
			// - this is not that bad)
			if ( file && file->is_open() )
				{
				if ( Info().mode == MODE_STREAM )
					{
					file->clear(); // remove end of file evil bits
					if ( !ReadHeader(true) )
						return false; // header reading failed

					break;
					}

				file->close();
				delete file;
				file = 0;
				}

			file = new ifstream(Info().source);
			if ( ! file->is_open() )
				{
				Error(Fmt("cannot open %s", Info().source));
				return false;
				}

			if ( ReadHeader(false) == false )
				{
				return false;
				}

			break;
			}

		default:
			assert(false);

		}

	string line;
<<<<<<< HEAD

#ifdef MAVERICKS_WORKAROUND
	file->seekg(file->tellg());
#endif

=======
	file->sync();
>>>>>>> 9a58a28d
	while ( GetLine(line ) )
		{
		// split on tabs
		bool error = false;
		istringstream splitstream(line);

		map<int, string> stringfields;
		int pos = 0;
		while ( splitstream )
			{
			string s;
			if ( ! getline(splitstream, s, separator[0]) )
				break;

			stringfields[pos] = s;
			pos++;
			}

		pos--; // for easy comparisons of max element.

		Value** fields = new Value*[NumFields()];

		int fpos = 0;
		for ( vector<FieldMapping>::iterator fit = columnMap.begin();
			fit != columnMap.end();
			fit++ )
			{

			if ( ! fit->present )
				{
				// add non-present field
				fields[fpos] =  new Value((*fit).type, false);
				fpos++;
				continue;
				}

			assert(fit->position >= 0 );

			if ( (*fit).position > pos || (*fit).secondary_position > pos )
				{
				Error(Fmt("Not enough fields in line %s. Found %d fields, want positions %d and %d",
					  line.c_str(), pos,  (*fit).position, (*fit).secondary_position));

				for ( int i = 0; i < fpos; i++ )
					delete fields[i];

				delete [] fields;
				return false;
				}

			Value* val = ascii->ParseValue(stringfields[(*fit).position], (*fit).name, (*fit).type, (*fit).subtype);

			if ( val == 0 )
				{
				Error(Fmt("Could not convert line '%s' to Val. Ignoring line.", line.c_str()));
				error = true;
				break;
				}

			if ( (*fit).secondary_position != -1 )
				{
				// we have a port definition :)
				assert(val->type == TYPE_PORT );
				//	Error(Fmt("Got type %d != PORT with secondary position!", val->type));

				val->val.port_val.proto = ascii->ParseProto(stringfields[(*fit).secondary_position]);
				}

			fields[fpos] = val;

			fpos++;
			}

		if ( error )
			{
			// Encountered non-fatal error, ignoring line. But
			// first, delete all successfully read fields and the
			// array structure.

			for ( int i = 0; i < fpos; i++ )
				delete fields[i];

			delete [] fields;
			continue;
			}

		//printf("fpos: %d, second.num_fields: %d\n", fpos, (*it).second.num_fields);
		assert ( fpos == NumFields() );

		if ( Info().mode  == MODE_STREAM )
			Put(fields);
		else
			SendEntry(fields);
		}

	if ( Info().mode != MODE_STREAM )
		EndCurrentSend();

	return true;
	}

bool Ascii::DoHeartbeat(double network_time, double current_time)
{
	switch ( Info().mode  ) {
		case MODE_MANUAL:
			// yay, we do nothing :)
			break;

		case MODE_REREAD:
		case MODE_STREAM:
			Update(); // call update and not DoUpdate, because update
				  // checks disabled.
			break;

		default:
			assert(false);
	}

	return true;
	}
<|MERGE_RESOLUTION|>--- conflicted
+++ resolved
@@ -13,24 +13,6 @@
 #include <unistd.h>
 #include <errno.h>
 
-<<<<<<< HEAD
-// libc++ on Mavericks does not allow further getlines on a filehandle
-// after the first eof was encountered, even after a clear. Enable
-// workaround.
-
-#ifdef __clang__
-# ifdef __APPLE__
-#  include <AvailabilityMacros.h>
-#  ifdef __MAC_OS_X_VERSION_MAX_ALLOWED
-#   if __MAC_OS_X_VERSION_MAX_ALLOWED == 1090
-#    define MAVERICKS_WORKAROUND
-#   endif
-#  endif
-# endif
-#endif
-
-=======
->>>>>>> 9a58a28d
 using namespace input::reader;
 using threading::Value;
 using threading::Field;
@@ -297,15 +279,9 @@
 		}
 
 	string line;
-<<<<<<< HEAD
-
-#ifdef MAVERICKS_WORKAROUND
-	file->seekg(file->tellg());
-#endif
-
-=======
+
 	file->sync();
->>>>>>> 9a58a28d
+
 	while ( GetLine(line ) )
 		{
 		// split on tabs
