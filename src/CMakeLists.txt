--- conflicted
+++ resolved
@@ -462,11 +462,8 @@
     file_analysis/ActionSet.cc
     file_analysis/Extract.cc
     file_analysis/Hash.cc
-<<<<<<< HEAD
+    file_analysis/DataEvent.cc
     file_analysis/analyzers/PE.cc
-=======
-    file_analysis/DataEvent.cc
->>>>>>> f0e9cdc3
 
     nb_dns.c
     digest.h
