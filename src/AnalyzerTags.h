#ifndef ANALYZERTAGS_H
#define ANALYZERTAGS_H

// Each kind of analyzer gets a tag. When adding an analyzer here, also adapt
// the table of analyzers in Analyzer.cc.
//
// Using a namespace here is kind of a hack: ideally this would be in "class
// Analyzer {...}". But then we'd have circular dependencies across the header
// files.

#include "util.h"

typedef uint32 AnalyzerID;

namespace AnalyzerTag {
	enum Tag {
		Error = 0,	// used as error code

		// Analyzer in charge of protocol detection.
		PIA_TCP, PIA_UDP,

		// Transport-layer analyzers.
<<<<<<< HEAD
		ICMP, TCP, UDP,
=======
		ICMP,
		ICMP_TimeExceeded, ICMP_Unreachable, ICMP_Echo, ICMP_Redir,
		TCP, UDP,
>>>>>>> 357cdd3f

		// Application-layer analyzers (hand-written).
		BitTorrent, BitTorrentTracker,
		DCE_RPC, DNS, Finger, FTP, Gnutella, HTTP, Ident, IRC,
		Login, NCP, NetbiosSSN, NFS, NTP, POP3, Portmapper, Rlogin,
		RPC, Rsh, SMB, SMTP, SSH,
		Telnet,

		// Application-layer analyzers, binpac-generated.
		DHCP_BINPAC, DNS_TCP_BINPAC, DNS_UDP_BINPAC,
		HTTP_BINPAC, SSL, SYSLOG_BINPAC,

		// Other
		File, Backdoor, InterConn, SteppingStone, TCPStats,
		ConnSize,


		// Support-analyzers
		Contents, ContentLine, NVT, Zip, Contents_DNS, Contents_NCP,
		Contents_NetbiosSSN, Contents_Rlogin, Contents_Rsh,
		Contents_DCE_RPC, Contents_SMB, Contents_RPC, Contents_NFS,
		// End-marker.
		LastAnalyzer
	};
};

#endif<|MERGE_RESOLUTION|>--- conflicted
+++ resolved
@@ -20,13 +20,8 @@
 		PIA_TCP, PIA_UDP,
 
 		// Transport-layer analyzers.
-<<<<<<< HEAD
-		ICMP, TCP, UDP,
-=======
 		ICMP,
-		ICMP_TimeExceeded, ICMP_Unreachable, ICMP_Echo, ICMP_Redir,
 		TCP, UDP,
->>>>>>> 357cdd3f
 
 		// Application-layer analyzers (hand-written).
 		BitTorrent, BitTorrentTracker,
