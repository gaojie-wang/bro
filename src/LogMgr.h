--- conflicted
+++ resolved
@@ -17,11 +17,7 @@
 	// needed by input framework. port fields have two names (one for the port, one for the type) - this specifies the secondary name.
 	string secondary_name;
 	TypeTag type;
-<<<<<<< HEAD
-	// needed by input framework. otherwise it cannot determine the inner type of a set.
-=======
 	// inner type of sets
->>>>>>> 70a2cf67
 	TypeTag subtype;
 
 	LogField() 	{ subtype = TYPE_VOID; }
