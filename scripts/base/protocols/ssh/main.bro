--- conflicted
+++ resolved
@@ -7,7 +7,6 @@
 
 @load base/protocols/conn
 @load base/frameworks/notice
-@load base/frameworks/protocols
 @load base/utils/site
 @load base/utils/thresholds
 @load base/utils/conn-ids
@@ -71,19 +70,12 @@
 	global log_ssh: event(rec: Info);
 }
 
-<<<<<<< HEAD
-global analyzers = { ANALYZER_SSH };
-redef Protocols::analyzer_map += { ["SSH"] = analyzers };
-global ports = { 22/tcp };
-redef Protocols::common_ports += { ["SSH"] = ports };
-=======
 # Configure DPD and the packet filter
 
 const ports = { 22/tcp };
  
 redef capture_filters += { ["ssh"] = "tcp port 22" };
 redef likely_server_ports += { ports };
->>>>>>> fefef47f
 
 redef record connection += {
 	ssh: Info &optional;
