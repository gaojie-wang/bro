--- conflicted
+++ resolved
@@ -1,10 +1,5 @@
 @load ./main
 @load ./entities
-<<<<<<< HEAD
 @load ./files
-=======
-@load ./entities-excerpt
-@load ./file-analysis
 
-@load-sigs ./dpd.sig
->>>>>>> 8322bbfd
+@load-sigs ./dpd.sig