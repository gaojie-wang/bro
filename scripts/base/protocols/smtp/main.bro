@load base/frameworks/notice
@load base/frameworks/protocols
@load base/utils/addrs
@load base/utils/directions-and-hosts

module SMTP;

export {
	redef enum Log::ID += { LOG };

	type Info: record {
		## Time when the message was first seen.
		ts:                time            &log;
		## Unique ID for the connection.
		uid:               string          &log;
		## The connection's 4-tuple of endpoint addresses/ports.
		id:                conn_id         &log;
		## A count to represent the depth of this message transaction in a single 
		## connection where multiple messages were transferred.
		trans_depth:       count           &log;
		## Contents of the Helo header.
		helo:              string          &log &optional;
		## Contents of the From header.
		mailfrom:          string          &log &optional;
		## Contents of the Rcpt header.
		rcptto:            set[string]     &log &optional;
		## Contents of the Date header.
		date:              string          &log &optional;
		## Contents of the From header.
		from:              string          &log &optional;
		## Contents of the To header.
		to:                set[string]     &log &optional;
		## Contents of the ReplyTo header.
		reply_to:          string          &log &optional;
		## Contents of the MsgID header.
		msg_id:            string          &log &optional;
		## Contents of the In-Reply-To header.
		in_reply_to:       string          &log &optional;
		## Contents of the Subject header.
		subject:           string          &log &optional;
		## Contents of the X-Origininating-IP header.
		x_originating_ip:  addr            &log &optional;
		## Contents of the first Received header.
		first_received:    string          &log &optional;
		## Contents of the second Received header.
		second_received:   string          &log &optional;
		## The last message that the server sent to the client.
		last_reply:        string          &log &optional;
		## The message transmission path, as extracted from the headers.
		path:              vector of addr  &log &optional;
		## Value of the User-Agent header from the client.
		user_agent:        string          &log &optional;
		
		## Indicates if the "Received: from" headers should still be processed.
		process_received_from: bool        &default=T;
		## Indicates if client activity has been seen, but not yet logged.
		has_client_activity:  bool            &default=F;
	};
	
	type State: record {
		helo:                     string    &optional;
		## Count the number of individual messages transmitted during this 
		## SMTP session.  Note, this is not the number of recipients, but the
		## number of message bodies transferred.
		messages_transferred:     count     &default=0;
		
		pending_messages:         set[Info] &optional;
	};
	
	## Direction to capture the full "Received from" path.
	##    REMOTE_HOSTS - only capture the path until an internal host is found.
	##    LOCAL_HOSTS - only capture the path until the external host is discovered.
	##    ALL_HOSTS - always capture the entire path.
	##    NO_HOSTS - never capture the path.
	const mail_path_capture = ALL_HOSTS &redef;
		
	global log_smtp: event(rec: Info);
}

redef record connection += { 
	smtp:       Info  &optional;
	smtp_state: State &optional;
};

<<<<<<< HEAD
global analyzers = { ANALYZER_SMTP };
redef Protocols::analyzer_map += { ["SMTP"] = analyzers };
const ports = { 25/tcp, 587/tcp } &redef;
redef Protocols::common_ports += { ["SMTP"] = ports };
=======
# Configure DPD
redef capture_filters += { ["smtp"] = "tcp port 25 or tcp port 587" };

const ports = { 25/tcp, 587/tcp };
redef likely_server_ports += { ports };
>>>>>>> fefef47f

event bro_init() &priority=5
	{
	Log::create_stream(SMTP::LOG, [$columns=SMTP::Info, $ev=log_smtp]);
	Analyzer::register_for_ports(Analyzer::ANALYZER_SMTP, ports);
	}
	
function find_address_in_smtp_header(header: string): string
{
	local ips = find_ip_addresses(header);
	# If there are more than one IP address found, return the second.
	if ( |ips| > 1 )
		return ips[1];
	# Otherwise, return the first.
	else if ( |ips| > 0 )
		return ips[0];
	# Otherwise, there wasn't an IP address found.
	else
		return "";
}

function new_smtp_log(c: connection): Info
	{
	local l: Info;
	l$ts=network_time();
	l$uid=c$uid;
	l$id=c$id;
	# The messages_transferred count isn't incremented until the message is 
	# finished so we need to increment the count by 1 here.
	l$trans_depth = c$smtp_state$messages_transferred+1;
	
	if ( c$smtp_state?$helo )
		l$helo = c$smtp_state$helo;
	
	# The path will always end with the hosts involved in this connection.
	# The lower values in the vector are the end of the path.
	l$path = vector(c$id$resp_h, c$id$orig_h);
	
	return l;
	}

function set_smtp_session(c: connection)
	{
	if ( ! c?$smtp_state )
		c$smtp_state = [];
	
	if ( ! c?$smtp )
		c$smtp = new_smtp_log(c);
	}

function smtp_message(c: connection)
	{
	if ( c$smtp$has_client_activity )
		Log::write(SMTP::LOG, c$smtp);
	}
	
event smtp_request(c: connection, is_orig: bool, command: string, arg: string) &priority=5
	{
	set_smtp_session(c);
	local upper_command = to_upper(command);

	if ( upper_command != "QUIT" )
		c$smtp$has_client_activity = T;
	
	if ( upper_command == "HELO" || upper_command == "EHLO" )
		{
		c$smtp_state$helo = arg;
		c$smtp$helo = arg;
		}

	else if ( upper_command == "RCPT" && /^[tT][oO]:/ in arg )
		{
		if ( ! c$smtp?$rcptto ) 
			c$smtp$rcptto = set();
		add c$smtp$rcptto[split1(arg, /:[[:blank:]]*/)[2]];
		}

	else if ( upper_command == "MAIL" && /^[fF][rR][oO][mM]:/ in arg )
		{
		local partially_done = split1(arg, /:[[:blank:]]*/)[2];
		c$smtp$mailfrom = split1(partially_done, /[[:blank:]]?/)[1];
		}
	}
	
event smtp_reply(c: connection, is_orig: bool, code: count, cmd: string,
                 msg: string, cont_resp: bool) &priority=5
	{
	set_smtp_session(c);
	
	# This continually overwrites, but we want the last reply,
	# so this actually works fine.
	c$smtp$last_reply = fmt("%d %s", code, msg);
	}

event smtp_reply(c: connection, is_orig: bool, code: count, cmd: string,
                 msg: string, cont_resp: bool) &priority=-5
	{
	if ( cmd == "." )
		{
		# Track the number of messages seen in this session.
		++c$smtp_state$messages_transferred;
		smtp_message(c);
		c$smtp = new_smtp_log(c);
		}
	}

event mime_one_header(c: connection, h: mime_header_rec) &priority=5
	{
	if ( ! c?$smtp ) return;
	c$smtp$has_client_activity = T;

	if ( h$name == "MESSAGE-ID" )
		c$smtp$msg_id = h$value;

	else if ( h$name == "RECEIVED" )
		{
		if ( c$smtp?$first_received )
			c$smtp$second_received = c$smtp$first_received;
		c$smtp$first_received = h$value;
		}

	else if ( h$name == "IN-REPLY-TO" )
		c$smtp$in_reply_to = h$value;

	else if ( h$name == "SUBJECT" )
		c$smtp$subject = h$value;

	else if ( h$name == "FROM" )
		c$smtp$from = h$value;

	else if ( h$name == "REPLY-TO" )
		c$smtp$reply_to = h$value;

	else if ( h$name == "DATE" )
		c$smtp$date = h$value;

	else if ( h$name == "TO" )
		{
		if ( ! c$smtp?$to )
			c$smtp$to = set();
		add c$smtp$to[h$value];
		}

	else if ( h$name == "X-ORIGINATING-IP" )
		{
		local addresses = find_ip_addresses(h$value);
		if ( 1 in addresses )
			c$smtp$x_originating_ip = to_addr(addresses[1]);
		}
	
	else if ( h$name == "X-MAILER" ||
	          h$name == "USER-AGENT" ||
	          h$name == "X-USER-AGENT" )
		c$smtp$user_agent = h$value;
	}
	
# This event handler builds the "Received From" path by reading the 
# headers in the mail
event mime_one_header(c: connection, h: mime_header_rec) &priority=3
	{
	# If we've decided that we're done watching the received headers for
	# whatever reason, we're done.  Could be due to only watching until 
	# local addresses are seen in the received from headers.
	if ( ! c?$smtp || h$name != "RECEIVED" || ! c$smtp$process_received_from )
		return;

	local text_ip = find_address_in_smtp_header(h$value);
	if ( text_ip == "" )
		return;
	local ip = to_addr(text_ip);

	if ( ! addr_matches_host(ip, mail_path_capture) && 
	     ! Site::is_private_addr(ip) )
		{
		c$smtp$process_received_from = F;
		}
	if ( c$smtp$path[|c$smtp$path|-1] != ip )
		c$smtp$path[|c$smtp$path|] = ip;
	}

event connection_state_remove(c: connection) &priority=-5
	{
	if ( c?$smtp )
		smtp_message(c);
	}<|MERGE_RESOLUTION|>--- conflicted
+++ resolved
@@ -1,5 +1,4 @@
 @load base/frameworks/notice
-@load base/frameworks/protocols
 @load base/utils/addrs
 @load base/utils/directions-and-hosts
 
@@ -82,18 +81,11 @@
 	smtp_state: State &optional;
 };
 
-<<<<<<< HEAD
-global analyzers = { ANALYZER_SMTP };
-redef Protocols::analyzer_map += { ["SMTP"] = analyzers };
-const ports = { 25/tcp, 587/tcp } &redef;
-redef Protocols::common_ports += { ["SMTP"] = ports };
-=======
 # Configure DPD
 redef capture_filters += { ["smtp"] = "tcp port 25 or tcp port 587" };
 
 const ports = { 25/tcp, 587/tcp };
 redef likely_server_ports += { ports };
->>>>>>> fefef47f
 
 event bro_init() &priority=5
 	{
