##! Implements the core IRC analysis support.  The logging model is to log
##! IRC commands along with the associated response and some additional 
##! metadata about the connection if it's available.

@load base/frameworks/protocols

module IRC;

export {
	
	redef enum Log::ID += { LOG };

	type Info: record {
		## Timestamp when the command was seen.
		ts:       time        &log;
		## Unique ID for the connection.
		uid:      string      &log;
		## The connection's 4-tuple of endpoint addresses/ports.
		id:       conn_id     &log;
		## Nick name given for the connection.
		nick:     string      &log &optional;
		## User name given for the connection.
		user:     string      &log &optional;
		
		## Command given by the client.
		command:  string      &log &optional;
		## Value for the command given by the client.
		value:    string      &log &optional;
		## Any additional data for the command.
		addl:     string      &log &optional;
	};
	
	## Event that can be handled to access the IRC record as it is sent on 
	## to the logging framework.
	global irc_log: event(rec: Info);
}

redef record connection += {
	## IRC session information.
	irc:  Info &optional;
};

<<<<<<< HEAD
global analyzers = { ANALYZER_IRC };
redef Protocols::analyzer_map += { ["IRC"] = analyzers };
global ports = { 6666/tcp, 6667/tcp, 6668/tcp, 6669/tcp, 7000/tcp };
redef Protocols::common_ports += { ["IRC"] = ports };
=======
# Some common IRC ports.
redef capture_filters += { ["irc-6666"] = "port 6666" };
redef capture_filters += { ["irc-6667"] = "port 6667" };
redef capture_filters += { ["irc-6668"] = "port 6668" };
redef capture_filters += { ["irc-6669"] = "port 6669" };

# DPD configuration.
const ports = { 6666/tcp, 6667/tcp, 6668/tcp, 6669/tcp };
redef likely_server_ports += { ports };
>>>>>>> fefef47f

event bro_init() &priority=5
	{
	Log::create_stream(IRC::LOG, [$columns=Info, $ev=irc_log]);
	Analyzer::register_for_ports(Analyzer::ANALYZER_IRC, ports);
	}
	
function new_session(c: connection): Info
	{
	local info: Info;
	info$ts = network_time();
	info$uid = c$uid;
	info$id = c$id;
	return info;
	}
	
function set_session(c: connection)
	{
	if ( ! c?$irc )
		c$irc = new_session(c);
		
	c$irc$ts=network_time();
	}

event irc_nick_message(c: connection, is_orig: bool, who: string, newnick: string) &priority=5
	{
	set_session(c);
	if ( is_orig )
		{
		c$irc$command = "NICK";
		c$irc$value = newnick;
		}
	}

event irc_nick_message(c: connection, is_orig: bool, who: string, newnick: string) &priority=-5
	{
	if ( is_orig )
		{
		Log::write(IRC::LOG, c$irc);
		c$irc$nick  = newnick;
		}
	}

event irc_user_message(c: connection, is_orig: bool, user: string, host: string, server: string, real_name: string) &priority=5
	{
	set_session(c);
	if ( is_orig )
		{
		c$irc$command = "USER";
		c$irc$value = user;
		c$irc$addl=fmt("%s %s %s", host, server, real_name);
		}
	}

event irc_user_message(c: connection, is_orig: bool, user: string, host: string, server: string, real_name: string) &priority=-5
	{
	if ( is_orig )
		{
		Log::write(IRC::LOG, c$irc);
		c$irc$user = user;
		}
	}

event irc_join_message(c: connection, is_orig: bool, info_list: irc_join_list) &priority=5
	{
	set_session(c);
	if ( is_orig )
		c$irc$command = "JOIN";
	}

event irc_join_message(c: connection, is_orig: bool, info_list: irc_join_list) &priority=-5
	{
	if ( is_orig )
		{
		for ( l in info_list )
			{
			c$irc$value = l$channel;
			c$irc$addl = (l$password != "" ? fmt(" with channel key: '%s'", l$password) : "");
			Log::write(IRC::LOG, c$irc);
			}
		}
	}<|MERGE_RESOLUTION|>--- conflicted
+++ resolved
@@ -1,8 +1,6 @@
 ##! Implements the core IRC analysis support.  The logging model is to log
 ##! IRC commands along with the associated response and some additional 
 ##! metadata about the connection if it's available.
-
-@load base/frameworks/protocols
 
 module IRC;
 
@@ -40,12 +38,6 @@
 	irc:  Info &optional;
 };
 
-<<<<<<< HEAD
-global analyzers = { ANALYZER_IRC };
-redef Protocols::analyzer_map += { ["IRC"] = analyzers };
-global ports = { 6666/tcp, 6667/tcp, 6668/tcp, 6669/tcp, 7000/tcp };
-redef Protocols::common_ports += { ["IRC"] = ports };
-=======
 # Some common IRC ports.
 redef capture_filters += { ["irc-6666"] = "port 6666" };
 redef capture_filters += { ["irc-6667"] = "port 6667" };
@@ -55,7 +47,6 @@
 # DPD configuration.
 const ports = { 6666/tcp, 6667/tcp, 6668/tcp, 6669/tcp };
 redef likely_server_ports += { ports };
->>>>>>> fefef47f
 
 event bro_init() &priority=5
 	{
