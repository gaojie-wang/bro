##! An interface for driving the analysis of files, possibly independent of
##! any network protocol over which they're transported.

@load base/bif/file_analysis.bif
@load base/frameworks/analyzer
@load base/frameworks/logging
@load base/utils/site

module Files;

export {
	redef enum Log::ID += {
		## Logging stream for file analysis.
		LOG
	};

	## A structure which parameterizes a type of file analysis.
	type AnalyzerArgs: record {
		## An event which will be generated for all new file contents,
		## chunk-wise.  Used when *tag* (in the
		## :bro:see:`Files::add_analyzer` function) is
		## :bro:see:`Files::ANALYZER_DATA_EVENT`.
		chunk_event: event(f: fa_file, data: string, off: count) &optional;

		## An event which will be generated for all new file contents,
		## stream-wise.  Used when *tag* is
		## :bro:see:`Files::ANALYZER_DATA_EVENT`.
		stream_event: event(f: fa_file, data: string) &optional;
	} &redef;

	## Contains all metadata related to the analysis of a given file.
	## For the most part, fields here are derived from ones of the same name
	## in :bro:see:`fa_file`.
	type Info: record {
		## The time when the file was first seen.
		ts: time &log;

		## An identifier associated with a single file.
		fuid: string &log;

		## If this file was transferred over a network
		## connection this should show the host or hosts that
		## the data sourced from.
		tx_hosts: set[addr] &default=addr_set() &log;

		## If this file was transferred over a network
		## connection this should show the host or hosts that
		## the data traveled to.
		rx_hosts: set[addr] &default=addr_set() &log;

		## Connection UIDs over which the file was transferred.
		conn_uids: set[string] &default=string_set() &log;

		## An identification of the source of the file data.  E.g. it
		## may be a network protocol over which it was transferred, or a
		## local file path which was read, or some other input source.
		source: string &log &optional;

		## A value to represent the depth of this file in relation
		## to its source.  In SMTP, it is the depth of the MIME
		## attachment on the message.  In HTTP, it is the depth of the
		## request within the TCP connection.
		depth: count &default=0 &log;

		## A set of analysis types done during the file analysis.
		analyzers: set[string] &default=string_set() &log;

		## A mime type provided by the strongest file magic signature
		## match against the *bof_buffer* field of :bro:see:`fa_file`,
		## or in the cases where no buffering of the beginning of file
		## occurs, an initial guess of the mime type based on the first
		## data seen.
		mime_type: string &log &optional;

		## A filename for the file if one is available from the source
		## for the file.  These will frequently come from
		## "Content-Disposition" headers in network protocols.
		filename: string &log &optional;

		## The duration the file was analyzed for.
		duration: interval &log &default=0secs;

		## If the source of this file is a network connection, this field
		## indicates if the data originated from the local network or not as
		## determined by the configured :bro:see:`Site::local_nets`.
		local_orig: bool &log &optional;

		## If the source of this file is a network connection, this field
		## indicates if the file is being sent by the originator of the
		## connection or the responder.
		is_orig: bool &log &optional;

		## Number of bytes provided to the file analysis engine for the file.
		seen_bytes: count &log &default=0;

		## Total number of bytes that are supposed to comprise the full file.
		total_bytes: count &log &optional;

		## The number of bytes in the file stream that were completely missed
		## during the process of analysis e.g. due to dropped packets.
		missing_bytes: count &log &default=0;

		## The number of bytes in the file stream that were not delivered to
		## stream file analyzers.  This could be overlapping bytes or 
		## bytes that couldn't be reassembled.
		overflow_bytes: count &log &default=0;

		## Whether the file analysis timed out at least once for the file.
		timedout: bool &log &default=F;

		## Identifier associated with a container file from which this one was
		## extracted as part of the file analysis.
		parent_fuid: string &log &optional;
	} &redef;

	## A table that can be used to disable file analysis completely for
	## any files transferred over given network protocol analyzers.
	const disable: table[Files::Tag] of bool = table() &redef;

	## The salt concatenated to unique file handle strings generated by
	## :bro:see:`get_file_handle` before hashing them in to a file id
	## (the *id* field of :bro:see:`fa_file`).
	## Provided to help mitigate the possibility of manipulating parts of
	## network connections that factor in to the file handle in order to
	## generate two handles that would hash to the same file id.
	const salt = "I recommend changing this." &redef;

	## The default setting for if the file reassembler is enabled for 
	## each file.
	const enable_reassembler = T &redef;

	## The default allow per-file reassembly buffer size.
	const reassembly_buffer_size = 1048576 &redef;

	## Allows the file reassembler to be used if it's necessary because the
	## file is transferred out of order.
	##
	## f: the file.
	global enable_reassembly: function(f: fa_file);

	## Disables the file reassembler on this file.  If the file is not 
	## transferred out of order this will have no effect.
	##
	## f: the file.
	global disable_reassembly: function(f: fa_file);

	## Set the maximum size the reassembly buffer is allowed to grow
	## for the given file.
	##
	## f: the file.
	##
	## max: Maximum allowed size of the reassembly buffer.
	global set_reassembly_buffer_size: function(f: fa_file, max: count);

	## Sets the *timeout_interval* field of :bro:see:`fa_file`, which is
	## used to determine the length of inactivity that is allowed for a file
	## before internal state related to it is cleaned up.  When used within
	## a :bro:see:`file_timeout` handler, the analysis will delay timing out
	## again for the period specified by *t*.
	##
	## f: the file.
	##
	## t: the amount of time the file can remain inactive before discarding.
	##
	## Returns: true if the timeout interval was set, or false if analysis
	##          for the file isn't currently active.
	global set_timeout_interval: function(f: fa_file, t: interval): bool;

	## Adds an analyzer to the analysis of a given file.
	##
	## f: the file.
	##
	## tag: the analyzer type.
	##
	## args: any parameters the analyzer takes.
	##
	## Returns: true if the analyzer will be added, or false if analysis
	##          for the file isn't currently active or the *args*
	##          were invalid for the analyzer type.
	global add_analyzer: function(f: fa_file,
	                              tag: Files::Tag,
	                              args: AnalyzerArgs &default=AnalyzerArgs()): bool;

	## Adds all analyzers associated with a give MIME type to the analysis of
	## a file.  Note that analyzers added via MIME types cannot take further
	## arguments.
	##
	## f: the file.
	##
	## mtype: the MIME type; it will be compared case-insensitive.
	global add_analyzers_for_mime_type: function(f: fa_file, mtype: string);

	## Removes an analyzer from the analysis of a given file.
	##
	## f: the file.
	##
	## tag: the analyzer type.
	##
	## args: the analyzer (type and args) to remove.
	##
	## Returns: true if the analyzer will be removed, or false if analysis
	##          for the file isn't currently active.
	global remove_analyzer: function(f: fa_file,
	                                 tag: Files::Tag,
	                                 args: AnalyzerArgs &default=AnalyzerArgs()): bool;

	## Stops/ignores any further analysis of a given file.
	##
	## f: the file.
	##
	## Returns: true if analysis for the given file will be ignored for the
	##          rest of its contents, or false if analysis for the file
	##          isn't currently active.
	global stop: function(f: fa_file): bool;

	## Translates a file analyzer enum value to a string with the
	## analyzer's name.
	##
	## tag: The analyzer tag.
	##
	## Returns: The analyzer name corresponding to the tag.
	global analyzer_name: function(tag: Files::Tag): string;

	## Provides a text description regarding metadata of the file.
	## For example, with HTTP it would return a URL.
	##
	## f: The file to be described.
	##
	## Returns: a text description regarding metadata of the file.
	global describe: function(f: fa_file): string;

	type ProtoRegistration: record {
		## A callback to generate a file handle on demand when
		## one is needed by the core.
		get_file_handle: function(c: connection, is_orig: bool): string;

		## A callback to "describe" a file.  In the case of an HTTP
		## transfer the most obvious description would be the URL.
		## It's like an extremely compressed version of the normal log.
		describe: function(f: fa_file): string
				&default=function(f: fa_file): string { return ""; };
	};

	## Register callbacks for protocols that work with the Files framework.
	## The callbacks must uniquely identify a file and each protocol can 
	## only have a single callback registered for it.
	##
	## tag: Tag for the protocol analyzer having a callback being registered.
	##
	## reg: A :bro:see:`Files::ProtoRegistration` record.
	##
	## Returns: true if the protocol being registered was not previously registered.
	global register_protocol: function(tag: Analyzer::Tag, reg: ProtoRegistration): bool;

	## Register a callback for file analyzers to use if they need to do some
	## manipulation when they are being added to a file before the core code
	## takes over.  This is unlikely to be interesting for users and should
	## only be called by file analyzer authors but is *not required*.
	## 
	## tag: Tag for the file analyzer.
	##
	## callback: Function to execute when the given file analyzer is being added.
	global register_analyzer_add_callback: function(tag: Files::Tag, callback: function(f: fa_file, args: AnalyzerArgs));

	## Registers a set of MIME types for an analyzer. If a future connection on one of
	## these types is seen, the analyzer will be automatically assigned to parsing it.
	## The function *adds* to all MIME types already registered, it doesn't replace
	## them.
	##
	## tag: The tag of the analyzer.
	##
	## mts: The set of MIME types, each in the form "foo/bar" (case-insensitive).
	##
	## Returns: True if the MIME types were successfully registered.
	global register_for_mime_types: function(tag: Analyzer::Tag, mts: set[string]) : bool;

	## Registers a MIME type for an analyzer. If a future file with this type is seen,
	## the analyzer will be automatically assigned to parsing it. The function *adds*
	## to all MIME types already registered, it doesn't replace them.
	##
	## tag: The tag of the analyzer.
	##
	## mt: The MIME type in the form "foo/bar" (case-insensitive).
	##
	## Returns: True if the MIME type was successfully registered.
	global register_for_mime_type: function(tag: Analyzer::Tag, mt: string) : bool;

	## Returns a set of all MIME types currently registered for a specific analyzer.
	##
	## tag: The tag of the analyzer.
	##
	## Returns: The set of MIME types.
	global registered_mime_types: function(tag: Analyzer::Tag) : set[string];

	## Returns a table of all MIME-type-to-analyzer mappings currently registered.
	##
	## Returns: A table mapping each analyzer to the set of MIME types
	##          registered for it.
	global all_registered_mime_types: function() : table[Analyzer::Tag] of set[string];

	## Event that can be handled to access the Info record as it is sent on
	## to the logging framework.
	global log_files: event(rec: Info);
}

redef record fa_file += {
	info: Info &optional;
};

# Store the callbacks for protocol analyzers that have files.
global registered_protocols: table[Analyzer::Tag] of ProtoRegistration = table();

# Store the MIME type to analyzer mappings.
global mime_types: table[Analyzer::Tag] of set[string];

global analyzer_add_callbacks: table[Files::Tag] of function(f: fa_file, args: AnalyzerArgs) = table();

event bro_init() &priority=5
	{
	Log::create_stream(Files::LOG, [$columns=Info, $ev=log_files]);
	}

function set_info(f: fa_file)
	{
	if ( ! f?$info )
		{
		local tmp: Info = Info($ts=f$last_active,
		                       $fuid=f$id);
		f$info = tmp;
		}

	if ( f?$parent_id )
		f$info$parent_fuid = f$parent_id;
	if ( f?$source )
		f$info$source = f$source;
	f$info$duration = f$last_active - f$info$ts;
	f$info$seen_bytes = f$seen_bytes;
	if ( f?$total_bytes )
		f$info$total_bytes = f$total_bytes;
	f$info$missing_bytes = f$missing_bytes;
	f$info$overflow_bytes = f$overflow_bytes;
	if ( f?$is_orig )
		f$info$is_orig = f$is_orig;
	if ( f?$mime_type )
		f$info$mime_type = f$mime_type;
	}

function set_timeout_interval(f: fa_file, t: interval): bool
	{
	return __set_timeout_interval(f$id, t);
	}

function enable_reassembly(f: fa_file)
	{
	__enable_reassembly(f$id);
	}

function disable_reassembly(f: fa_file)
	{
	__disable_reassembly(f$id);
	}

function set_reassembly_buffer_size(f: fa_file, max: count)
	{
	__set_reassembly_buffer(f$id, max);
	}

function add_analyzer(f: fa_file, tag: Files::Tag, args: AnalyzerArgs): bool
	{
	add f$info$analyzers[Files::analyzer_name(tag)];

	if ( tag in analyzer_add_callbacks )
		analyzer_add_callbacks[tag](f, args);

	if ( ! __add_analyzer(f$id, tag, args) )
		{
		Reporter::warning(fmt("Analyzer %s not added successfully to file %s.", tag, f$id));
		return F;
		}
	return T;
	}

function add_analyzers_for_mime_type(f: fa_file, mtype: string)
	{
	local dummy_args: AnalyzerArgs;
	local analyzers = __add_analyzers_for_mime_type(f$id, mtype, dummy_args);

	for ( tag in analyzers )
		add f$info$analyzers[Files::analyzer_name(tag)];
	}

function register_analyzer_add_callback(tag: Files::Tag, callback: function(f: fa_file, args: AnalyzerArgs))
	{
	analyzer_add_callbacks[tag] = callback;
	}

function remove_analyzer(f: fa_file, tag: Files::Tag, args: AnalyzerArgs): bool
	{
	return __remove_analyzer(f$id, tag, args);
	}

function stop(f: fa_file): bool
	{
	return __stop(f$id);
	}

function analyzer_name(tag: Files::Tag): string
	{
	return __analyzer_name(tag);
	}

event file_new(f: fa_file) &priority=10
	{
	set_info(f);

<<<<<<< HEAD
	if ( enable_reassembler )
		{
		Files::enable_reassembly(f);
		Files::set_reassembly_buffer_size(f, reassembly_buffer_size);
		}
=======
	if ( f?$mime_type )
		add_analyzers_for_mime_type(f, f$mime_type);
>>>>>>> dae80fc1
	}

event file_over_new_connection(f: fa_file, c: connection, is_orig: bool) &priority=10
	{
	set_info(f);

	if ( enable_reassembler )
		{
		Files::enable_reassembly(f);
		Files::set_reassembly_buffer_size(f, reassembly_buffer_size);
		}

	add f$info$conn_uids[c$uid];
	local cid = c$id;
	add f$info$tx_hosts[f$is_orig ? cid$orig_h : cid$resp_h];
	if( |Site::local_nets| > 0 )
		f$info$local_orig=Site::is_local_addr(f$is_orig ? cid$orig_h : cid$resp_h);

	add f$info$rx_hosts[f$is_orig ? cid$resp_h : cid$orig_h];
	}

event file_timeout(f: fa_file) &priority=10
	{
	set_info(f);
	f$info$timedout = T;
	}

event file_state_remove(f: fa_file) &priority=10
	{
	set_info(f);
	}

event file_state_remove(f: fa_file) &priority=-10
	{
	Log::write(Files::LOG, f$info);
	}

function register_protocol(tag: Analyzer::Tag, reg: ProtoRegistration): bool
	{
	local result = (tag !in registered_protocols);
	registered_protocols[tag] = reg;
	return result;
	}

function register_for_mime_types(tag: Analyzer::Tag, mime_types: set[string]) : bool
	{
	local rc = T;

	for ( mt in mime_types )
		{
		if ( ! register_for_mime_type(tag, mt) )
			rc = F;
		}

	return rc;
	}

function register_for_mime_type(tag: Analyzer::Tag, mt: string) : bool
	{
	if ( ! __register_for_mime_type(tag, mt) )
		return F;

	if ( tag !in mime_types )
		mime_types[tag] = set();

	add mime_types[tag][mt];
	return T;
	}

function registered_mime_types(tag: Analyzer::Tag) : set[string]
	{
	return tag in mime_types ? mime_types[tag] : set();
	}

function all_registered_mime_types(): table[Analyzer::Tag] of set[string]
	{
	return mime_types;
	}

function describe(f: fa_file): string
	{
	local tag = Analyzer::get_tag(f$source);
	if ( tag !in registered_protocols )
		return "";

	local handler = registered_protocols[tag];
	return handler$describe(f);
	}

event get_file_handle(tag: Analyzer::Tag, c: connection, is_orig: bool) &priority=5
	{
	if ( tag !in registered_protocols )
		return;

	local handler = registered_protocols[tag];
	set_file_handle(handler$get_file_handle(c, is_orig));
	}<|MERGE_RESOLUTION|>--- conflicted
+++ resolved
@@ -413,16 +413,14 @@
 	{
 	set_info(f);
 
-<<<<<<< HEAD
+	if ( f?$mime_type )
+		add_analyzers_for_mime_type(f, f$mime_type);
+
 	if ( enable_reassembler )
 		{
 		Files::enable_reassembly(f);
 		Files::set_reassembly_buffer_size(f, reassembly_buffer_size);
 		}
-=======
-	if ( f?$mime_type )
-		add_analyzers_for_mime_type(f, f$mime_type);
->>>>>>> dae80fc1
 	}
 
 event file_over_new_connection(f: fa_file, c: connection, is_orig: bool) &priority=10
