@load base/const.bif
@load base/types.bif

# Type declarations

## An ordered array of strings. The entries are indexed by succesive numbers. Note
## that it depends on the usage whether the first index is zero or one.
##
## .. todo:: We need this type definition only for declaring builtin functions via
##    ``bifcl``. We should extend ``bifcl`` to understand composite types directly and
##    then remove this alias.
type string_array: table[count] of string;

## A set of strings.
##
## .. todo:: We need this type definition only for declaring builtin functions via
##    ``bifcl``. We should extend ``bifcl`` to understand composite types directly and
##    then remove this alias.
type string_set: set[string];

## A set of addresses.
##
## .. todo:: We need this type definition only for declaring builtin functions via
##    ``bifcl``. We should extend ``bifcl`` to understand composite types directly and
##    then remove this alias.
type addr_set: set[addr];

## A set of counts.
##
## .. todo:: We need this type definition only for declaring builtin functions via
##    ``bifcl``. We should extend ``bifcl`` to understand composite types directly and
##    then remove this alias.
type count_set: set[count];

## A vector of counts, used by some builtin functions to store a list of indices.
##
## .. todo:: We need this type definition only for declaring builtin functions via
##    ``bifcl``. We should extend ``bifcl`` to understand composite types directly and
##    then remove this alias.
type index_vec: vector of count;

## A vector of strings.
##
## .. todo:: We need this type definition only for declaring builtin functions via
##    ``bifcl``. We should extend ``bifcl`` to understand composite types directly and
##    then remove this alias.
type string_vec: vector of string;

## A vector of addresses.
##
## .. todo:: We need this type definition only for declaring builtin functions via
##    ``bifcl``. We should extend ``bifcl`` to understand composite types directly and
##    then remove this alias.
type addr_vec: vector of addr;

## A table of strings indexed by strings.
##
## .. todo:: We need this type definition only for declaring builtin functions via
##    ``bifcl``. We should extend ``bifcl`` to understand composite types directly and
##    then remove this alias.
type table_string_of_string: table[string] of string;

## A connection's transport-layer protocol. Note that Bro uses the term
## "connection" broadly, using flow semantics for ICMP and UDP.
type transport_proto: enum {
    unknown_transport,	##< An unknown transport-layer protocol.
    tcp,	##< TCP.
    udp,	##< UDP.
    icmp	##< ICMP.
};

## A connection's identifying 4-tuple of endpoints and ports.
##
## .. note:: It's actually a 5-tuple: the transport-layer protocol is stored as
##    part of the port values, `orig_p` and `resp_p`, and can be extracted from them
##    with :bro:id:`get_port_transport_proto`.
type conn_id: record {
	orig_h: addr;	##< The originator's IP address.
	orig_p: port;	##< The originator's port number.
	resp_h: addr;	##< The responder's IP address.
	resp_p: port;	##< The responder's port number.
} &log;

## Specifics about an ICMP conversation. ICMP events typically pass this in
## addition to :bro:type:`conn_id`.
##
## .. bro:see:: icmp_echo_reply icmp_echo_request icmp_redirect icmp_sent
##    icmp_time_exceeded icmp_unreachable
type icmp_conn: record {
	orig_h: addr;	##< The originator's IP address.
	resp_h: addr;	##< The responder's IP address.
	itype: count;	##< The ICMP type of the packet that triggered the instantiation of the record.
	icode: count;	##< The ICMP code of the packet that triggered the instantiation of the record.
	len: count;	##< The length of the ICMP payload of the packet that triggered the instantiation of the record.
	v6: bool;	##< True if it's an ICMPv6 packet.
};

## Packet context part of an ICMP message. The fields of this record reflect the
## packet that is described by the context.
##
## .. bro:see:: icmp_time_exceeded icmp_unreachable
type icmp_context: record {
	id: conn_id;	##< The packet's 4-tuple.
	len: count;	##< The length of the IP packet (headers + payload).
	proto: count;	##< The packet's transport-layer protocol.
	frag_offset: count;	##< The packet's fragementation offset.
	## True if the packet's IP header is not fully included in the context
	## or if there is not enough of the transport header to determine source
	## and destination ports. If that is the cast, the appropriate fields
	## of this record will be set to null values.
	bad_hdr_len: bool;
	bad_checksum: bool;	##< True if the packet's IP checksum is not correct.
	MF: bool;	##< True if the packets *more fragements* flag is set.
	DF: bool;	##< True if the packets *don't fragment* flag is set.
};

# A DNS mapping between IP address and hostname resolved by Bro's internal
# resolver.
#
# .. bro:see:: dns_mapping_altered dns_mapping_lost_name dns_mapping_new_name
#    dns_mapping_unverified dns_mapping_valid
type dns_mapping: record {
	## The time when the mapping was created, which corresponds to the when the DNS
	## query was sent out.
	creation_time: time;
	## If the mapping is the result of a name lookup, the queried host name; otherwise
	## empty.
	req_host: string;
	## If the mapping is the result of a pointer lookup, the queried address; otherwise
	## null.
	req_addr: addr;
	## True if the lookup returned success. Only then, the result ields are valid.
	valid: bool;
	## If the mapping is the result of a pointer lookup, the resolved hostname;
	## otherwise empty.
	hostname: string;
	## If the mapping is the result of an address lookup, the resolved address(es);
	## otherwise empty.
	addrs: addr_set;
};

## A parsed host/port combination describing server endpoint for an upcoming
## data transfert.
##
## .. bro:see:: fmt_ftp_port parse_eftp_port parse_ftp_epsv parse_ftp_pasv
##    parse_ftp_port
type ftp_port: record {
	h: addr;	##< The host's address.
	p: port;	##< The host's port.
	valid: bool;	##< True if format was right. Only then, *h* and *p* are valid.
};

## Statistics about what a TCP endpoint sent.
##
## .. bro:see:: conn_stats
type endpoint_stats: record {
	num_pkts: count;	##< Number of packets.
	num_rxmit: count;	##< Number of retransmission.
	num_rxmit_bytes: count;	##< Number of retransmitted bytes.
	num_in_order: count;	##< Number of in-order packets.
	num_OO: count;	##< Number out-of-order packets.
	num_repl: count;	##< Number of replicated packets (last packet was sent again).
	## Endian type used by the endpoint, if it it could be determined from the sequence
	## numbers used. This is one of :bro:see:`ENDIAN_UNKNOWN`, :bro:see:`ENDIAN_BIG`,
	## :bro:see:`ENDIAN_LITTLE`, and :bro:see:`ENDIAN_CONFUSED`.
	endian_type: count;
};

## A unique analyzer instance ID. Each time instantiates a protocol analyzers
## for a connection, it assigns it a unique ID that can be used to reference
## that instance.
##
## .. bro:see:: analyzer_name disable_analyzer protocol_confirmation
##    protocol_violation
##
## .. todo::While we declare an alias for the type here, the events/functions still
##    use ``count``. That should be changed.
type AnalyzerID: count;

<<<<<<< HEAD
module Tunnel;
export {
	## Records the identity of a the parent of a tunneled connection. 
	type Parent: record {
		## The 4-tuple of the tunnel "connection". In case of an IP-in-IP
		## tunnel the ports will be set to 0. The direction (i.e., orig and
		## resp) of the parent are set according to the tunneled connection
		## and not according to the side that established the tunnel. 
		cid: conn_id;
		## The type of tunnel.
		tunnel_type: Tunneltype;
	} &log;
} # end export
module GLOBAL;

=======
## Statistics about an endpoint.
##
## todo::Where is this used?
type endpoint: record {
	size: count;	##< Logical size of data sent (for TCP: derived from sequence numbers).
	## Endpoint state. For TCP connection, one of the constants:
	## :bro:see:`TCP_INACTIVE` :bro:see:`TCP_SYN_SENT` :bro:see:`TCP_SYN_ACK_SENT`
	## :bro:see:`TCP_PARTIAL` :bro:see:`TCP_ESTABLISHED` :bro:see:`TCP_CLOSED`
	## :bro:see:`TCP_RESET`. For UDP, one of :bro:see:`UDP_ACTIVE` and
	## :bro:see:`UDP_INACTIVE`.
	state: count;
	## Number of packets sent. Only set if :bro:id:`use_conn_size_analyzer` is true.
	num_pkts: count &optional;
	## Number of IP-level bytes sent. Only set if :bro:id:`use_conn_size_analyzer` is
	## true.
	num_bytes_ip: count &optional;
};

# A connection. This is Bro's basic connection type describing IP- and
# transport-layer information about the conversation. Note that Bro uses a
# liberal interpreation of "connection" and associates instances of this type
# also with UDP and ICMP flows.
>>>>>>> 5350cab3
type connection: record {
	id: conn_id;	##< The connection's identifying 4-tuple.
	orig: endpoint;	##< Statistics about originator side.
	resp: endpoint;	##< Statistics about responder side.
	start_time: time;	##< The timestamp of the connection's first packet.
	## The duration of the conversation. Roughly speaking, this is the interval between
	## first and last data packet (low-level TCP details may adjust it somewhat in
	## ambigious cases).
	duration: interval;
	## The set of services the connection is using as determined by Bro's dynamic
	## protocol detection. Each entry is the label of an analyzer that confirmed that
	## it could parse the connection payload.  While typically, there will be at
	## most one entry for each connection, in principle it is possible that more than
	## one protocol analyzer is able to parse the same data. If so, all will
	## be recorded. Also note that the recorced services are independent of any
	## transport-level protocols.
        service: set[string];
	addl: string;	##< Deprecated.
	hot: count;	##< Deprecated.
	history: string;	##< State history of TCP connections. See *history* in :bro:see:`Conn::Info`.
	## A globally unique connection identifier. For each connection, Bro creates an ID
	## that is very likely unique across independent Bro runs. These IDs can thus be
	## used to tag and locate information  associated with that connection.
	uid: string;
	tunnel_parent: Tunnel::Parent &optional;
};

## Fields of a SYN packet.
##
## .. bro:see:: connection_SYN_packet
type SYN_packet: record {
	is_orig: bool;	##< True if the packet was sent the connection's originator.
	DF: bool;	##< True if the *don't fragment* is set in the IP header.
	ttl: count;	##< The IP header's time-to-live.
	size: count;	##< The size of the packet's payload as specified in the IP header.
	win_size: count;	##< The window size from the TCP header.
	win_scale: int;	##< The window scale option if present, or -1 if not.
	MSS: count;	##< The maximum segement size if present, or 0 if not.
	SACK_OK: bool;	##< True if the *SACK* option is present.
};

## Packet capture statistics.  All counts are cumulative.
##
## .. bro:see:: net_stats
type NetStats: record {
	pkts_recvd:   count &default=0;	##< Packets received by Bro.
	pkts_dropped: count &default=0;	##< Packets reported dropped by the system.
	## Packets seen on the link. Note that this may differ
	## from *pkts_recvd* because of a potential capture_filter. See
	## :doc:`/scripts/base/frameworks/packet-filter/main`. Depending on the packet
	## capture system, this value may not be available and will then be always set to
	## zero.
	pkts_link:    count &default=0;
};

## Statistics about Bro's resource consumption.
##
## .. bro:see:: resource_usage
##
## .. note:: All process-level values refer to Bro's main process only, not to
##    the child process it spawns for doing communication.
type bro_resources: record {
	version: string;	##< Bro version string.
	debug: bool;	##< True if compiled with --enable-debug.
	start_time: time;	##< Start time of process.
	real_time: interval;	##< Elapsed real time since Bro started running.
	user_time: interval;	##< User CPU seconds.
	system_time: interval;	##< System CPU seconds.
	mem: count;		##< Maximum memory consumed, in KB.
	minor_faults: count;	##< Page faults not requiring actual I/O.
	major_faults: count;	##< Page faults requiring actual I/O.
	num_swap: count;	##< Times swapped out.
	blocking_input: count;	##< Blocking input operations.
	blocking_output: count;	##< Blocking output operations.
	num_context: count;	##< Number of involuntary context switches.

	num_TCP_conns: count;	##< Current number of TCP connections in memory.
	num_UDP_conns: count;	##< Current number of UDP flows in memory.
	num_ICMP_conns: count;	##< Current number of ICMP flows in memory.
	num_fragments: count;	##< Current number of fragments pending reassembly.
	num_packets: count;	##< Total number packets processed to date.
	num_timers: count;	##< Current number of pending timers.
	num_events_queued: count;	##< Total number of events queued so far.
	num_events_dispatched: count;	##< Total number of events dispatched so far.

	max_TCP_conns: count;	##< Maximum number of concurrent TCP connections so far.
	max_UDP_conns: count;	##< Maximum number of concurrent UDP connections so far.
	max_ICMP_conns: count;	##< Maximum number of concurrent ICMP connections so far.
	max_fragments: count;	##< Maximum number of concurrently buffered fragements so far.
	max_timers: count;	##< Maximum number of concurrent timers pending so far.
};

## Summary statistics of all regular expression matchers.
##
## .. bro:see:: get_matcher_stats
type matcher_stats: record {
	matchers: count;	##< Number of distinct RE matchers.
	dfa_states: count;	##< Number of DFA states across all matchers.
	computed: count;	##< Number of computed DFA state transitions.
	mem: count;		##< Number of bytes used by DFA states.
	hits: count;		##< Number of cache hits.
	misses: count;		##< Number of cache misses.
	avg_nfa_states: count;	##< Average number of NFA states across all matchers.
};

## Statistics about number of gaps in TCP connections.
##
## .. bro:see:: gap_report get_gap_summary
type gap_info: record {
	ack_events: count;	##< How many ack events *could* have had gaps.
	ack_bytes: count;	##< How many bytes those covered.
	gap_events: count;	##< How many *did* have gaps.
	gap_bytes: count;	##< How many bytes were missing in the gaps.
};

## Deprecated.
##
## .. todo:: Remove. It's still declared internally but doesn't seem  used anywhere
##    else.
type packet: record {
	conn: connection;
	is_orig: bool;
	seq: count;	##< seq=k => it is the kth *packet* of the connection
	timestamp: time;
};

## Table type used to map variable names to their memory allocation.
##
## .. bro:see:: global_sizes
##
## .. todo:: We need this type definition only for declaring builtin functions via
##    ``bifcl``. We should extend ``bifcl`` to understand composite types directly and
##    then remove this alias.
type var_sizes: table[string] of count;

## Meta-information about a script-level identifier.
##
## .. bro:see:: global_ids id_table
type script_id: record {
	type_name: string;	##< The name of the identifier's type.
	exported: bool;	##< True if the identifier is exported.
	constant: bool;	##< True if the identifier is a constant.
	enum_constant: bool;	##< True if the identifier is an enum value.
	redefinable: bool;	##< True if the identifier is declared with the :bro:attr:`&redef` attribute.
	value: any &optional;	##< The current value of the identifier.
};

## Table type used to map script-level identifiers to meta-information
## describing them.
##
## .. bro:see:: global_ids script_id
##
## .. todo:: We need this type definition only for declaring builtin functions via
##    ``bifcl``. We should extend ``bifcl`` to understand composite types directly and
##    then remove this alias.
type id_table: table[string] of script_id;

## Meta-information about a record-field.
##
## .. bro:see:: record_fields record_field_table
type record_field: record {
	type_name: string;	##< The name of the field's type.
	log: bool;	##< True of the field is declared with :bro:attr:`&log` attribute.
	## The current value of the field in the record instance passed into
	## :bro:see:`record_fields` (if it has one).
	value: any &optional;
	default_val: any &optional;	##< The value of the :bro:attr:`&default` attribute if defined.
};

## Table type used to map record field declarations to meta-information describing
## them.
##
## .. bro:see:: record_fields record_field
##
## .. todo:: We need this type definition only for declaring builtin functions via
##    ``bifcl``. We should extend ``bifcl`` to understand composite types directly and
##    then remove this alias.
type record_field_table: table[string] of record_field;

# todo::Do we still needs these here? Can they move into the packet filter
# framework?
#
# The following two variables are defined here until the core is not
# dependent on the names remaining as they are now.

## Set of BPF capture filters to use for capturing, indexed by a user-definable
## ID (which must be unique). If Bro is *not* configured to examine
## :bro:id:`PacketFilter::all_packets`, all packets matching at least
## one of the filters in this table (and all in :bro:id:`restrict_filters`)
## will be analyzed.
##
## .. bro:see:: PacketFilter PacketFilter::all_packets
##    PacketFilter::unrestricted_filter restrict_filters
global capture_filters: table[string] of string &redef;

## Set of BPF filters to restrict capturing, indexed by a user-definable ID (which
## must be unique). If Bro is *not* configured to examine
## :bro:id:`PacketFilter::all_packets`, only packets matching *all* of the
## filters in this table (and any in :bro:id:`capture_filters`) will be
## analyzed.
##
## .. bro:see:: PacketFilter PacketFilter::all_packets
##    PacketFilter::unrestricted_filter capture_filters
global restrict_filters: table[string] of string &redef;

## Enum type identifying dynamic BPF filters. These are used by
## :bro:see:`precompile_pcap_filter`  and :bro:see:`precompile_pcap_filter`.
type PcapFilterID: enum { None };

## Deprecated.
##
## .. bro:see:: anonymize_addr
type IPAddrAnonymization: enum {
	KEEP_ORIG_ADDR,
	SEQUENTIALLY_NUMBERED,
	RANDOM_MD5,
	PREFIX_PRESERVING_A50,
	PREFIX_PRESERVING_MD5,
};

## Deprecated.
##
## .. bro:see:: anonymize_addr
type IPAddrAnonymizationClass: enum {
	ORIG_ADDR,
	RESP_ADDR,
	OTHER_ADDR,
};

## A locally unique ID identifying a communication peer. The ID is returned by
## :bro:id:`connect`.
##
## .. bro:see:: connect Communication
type peer_id: count;

## A communication peer.
##
## .. bro:see:: complete_handshake disconnect finished_send_state
##    get_event_peer get_local_event_peer remote_capture_filter
##    remote_connection_closed remote_connection_error
##    remote_connection_established remote_connection_handshake_done
##    remote_event_registered remote_log_peer remote_pong
##    request_remote_events request_remote_logs request_remote_sync
##    send_capture_filter send_current_packet send_id send_ping send_state
##    set_accept_state set_compression_level
##
## .. todo::The type's name is to narrow these days, should rename.
type event_peer: record {
	id: peer_id;	##< Locally unique ID of peer (returned by :bro:id:`connect`).
	host: addr;	##< The IP address of the peer.
	## Either the port we connected to at the peer; or our port the peer
	## connected to if the session is remotely initiated.
	p: port;
	is_local: bool;		##< True if this record describes the local process.
	descr: string;		##< The peer's :bro:see:`peer_description`.
	class: string &optional;	##< The self-assigned *class* of the peer. See :bro:see:`Communication::Node`.
};

## Deprecated.
##
## .. bro:see:: rotate_file rotate_file_by_name rotate_interval
type rotate_info: record {
	old_name: string;	##< Original filename.
	new_name: string;	##< File name after rotation.
	open: time;	##< Time when opened.
	close: time;	##< Time when closed.
};

### The following aren't presently used, though they should be.
# # Structures needed for subsequence computations (str_smith_waterman):
# #
# type sw_variant: enum {
#	SW_SINGLE,
#	SW_MULTIPLE,
# };

## Paramerts for the Smith-Waterman algorithm.
##
## .. bro:see:: str_smith_waterman
type sw_params: record {
	## Minimum size of a substring, minimum "granularity".
	min_strlen: count &default = 3;

	## Smith-Waterman flavor to use.
	sw_variant: count &default = 0;
};

## Helper type for return value of Smith-Waterman algorithm.
##
## .. bro:see:: str_smith_waterman sw_substring_vec sw_substring sw_align_vec sw_params
type sw_align: record {
	str: string;	##< String a substring is part of.
	index: count;	##< Offset substring is located.
};

## Helper type for return value of Smith-Waterman algorithm.
##
## .. bro:see:: str_smith_waterman sw_substring_vec sw_substring sw_align sw_params
type sw_align_vec: vector of sw_align;

## Helper type for return value of Smith-Waterman algorithm.
##
## .. bro:see:: str_smith_waterman sw_substring_vec sw_align_vec sw_align sw_params
##
type sw_substring: record {
	str: string;	##< A substring.
	aligns: sw_align_vec;	##< All strings of which it's a substring.
	new: bool;	##< True if start of new alignment.
};

## Return type for Smith-Waterman algorithm.
##
## .. bro:see:: str_smith_waterman sw_substring sw_align_vec sw_align sw_params
##
## .. todo:: We need this type definition only for declaring builtin functions via
##    ``bifcl``. We should extend ``bifcl`` to understand composite types directly and
##    then remove this alias.
type sw_substring_vec: vector of sw_substring;

## Policy-level representation of a packet passed on by libpcap. The data includes
## the complete packet as returned by libpcap, including the link-layer header.
##
## .. bro:see:: dump_packet get_current_packet
type pcap_packet: record {
	ts_sec: count;	##< The non-fractional part of the packet's timestamp (i.e., full seconds since the epoch).
	ts_usec: count;	##< The fractional part of the packet's timestamp.
	caplen: count;	##< The number of bytes captured (<= *len*).
	len: count;	##< The length of the packet in bytes, including <link-level header.
	data: string;	##< The payload of the packet, including link-level header.
};

## GeoIP location information.
##
## .. bro:see:: lookup_location
type geo_location: record {
	country_code: string &optional;	##< The country code.
	region: string &optional;	##< The region.
	city: string &optional;	##< The city.
	latitude: double &optional;	##< Latitude.
	longitude: double &optional;	##< Longitude.
} &log;

## Computed entropy values. The record captures a number of measures that are
## computed in parallel. See `A Pseudorandom Number Sequence Test Program
## <http://www.fourmilab.ch/random>`_ for more information, Bro uses the same
## code.
##
## .. bro:see:: entropy_test_add entropy_test_finish entropy_test_init find_entropy
type entropy_test_result: record {
	entropy: double;	##< Information density.
	chi_square: double;	##< Chi-Square value.
	mean: double;	##< Arithmetic Mean.
	monte_carlo_pi: double;	##< Monte-carlo value for pi.
	serial_correlation: double;	##< Serial correlation coefficient.
};

# Prototypes of Bro built-in functions.
@load base/strings.bif
@load base/bro.bif
@load base/reporter.bif

## Deprecated. This is superseded by the new logging framework.
global log_file_name: function(tag: string): string &redef;

## Deprecated. This is superseded by the new logging framework.
global open_log_file: function(tag: string): file &redef;

## Specifies a directory for Bro store its persistent state. All globals can
## be declared persistent via the :bro:attr:`&persistent` attribute.
const state_dir = ".state" &redef;

## Length of the delays inserted when storing state incrementally. To avoid
## dropping packets when serializing larger volumes of persistent state to
## disk, Bro interleaves the operation with continued packet processing.
const state_write_delay = 0.01 secs &redef;

global done_with_network = F;
event net_done(t: time) { done_with_network = T; }

function log_file_name(tag: string): string
	{
	local suffix = getenv("BRO_LOG_SUFFIX") == "" ? "log" : getenv("BRO_LOG_SUFFIX");
	return fmt("%s.%s", tag, suffix);
	}

function open_log_file(tag: string): file
	{
	return open(log_file_name(tag));
	}

## Internal function.
function add_interface(iold: string, inew: string): string
	{
	if ( iold == "" )
		return inew;
	else
		return fmt("%s %s", iold, inew);
	}

## Network interfaces to listen on. Use ``redef interfaces += "eth0"`` to
## extend.
global interfaces = "" &add_func = add_interface;

## Internal function.
function add_signature_file(sold: string, snew: string): string
	{
	if ( sold == "" )
		return snew;
	else
		return cat(sold, " ", snew);
	}

## Signature files to read. Use ``redef signature_files  += "foo.sig"`` to
## extend. Signature files will be searched relative to ``BROPATH``.
global signature_files = "" &add_func = add_signature_file;

## ``p0f`` fingerprint file to use. Will be searched relative to ``BROPATH``.
const passive_fingerprint_file = "base/misc/p0f.fp" &redef;

# todo::testing to see if I can remove these without causing problems.
#const ftp = 21/tcp;
#const ssh = 22/tcp;
#const telnet = 23/tcp;
#const smtp = 25/tcp;
#const domain = 53/tcp;	# note, doesn't include UDP version
#const gopher = 70/tcp;
#const finger = 79/tcp;
#const http = 80/tcp;
#const ident = 113/tcp;
#const bgp = 179/tcp;
#const rlogin = 513/tcp;

# TCP values for :bro:see:`endpoint` *state* field.
# todo::these should go into an enum to make them autodoc'able.
const TCP_INACTIVE = 0;	##< Endpoint is still inactive.
const TCP_SYN_SENT = 1;	##< Endpoint has sent SYN.
const TCP_SYN_ACK_SENT = 2;	##< Endpoint has sent SYN/ACK.
const TCP_PARTIAL = 3;	##< Endpoint has sent data but no initial SYN.
const TCP_ESTABLISHED = 4;	##< Endpoint has finished initial handshake regularly.
const TCP_CLOSED = 5;	##< Endpoint has closed connection.
const TCP_RESET = 6;	##< Endpoint has sent RST.

# UDP values for :bro:see:`endpoint` *state* field.
# todo::these should go into an enum to make them autodoc'able.
const UDP_INACTIVE = 0;	##< Endpoint is still inactive.
const UDP_ACTIVE = 1;	##< Endpoint has sent something.

## If true, don't verify checksums.  Useful for running on altered trace
## files, and for saving a few cycles, but at the risk of analyzing invalid
## data. Note that the ``-C`` command-line option overrides the setting of this
## variable.
const ignore_checksums = F &redef;

## If true, instantiate connection state when a partial connection
## (one missing its initial establishment negotiation) is seen.
const partial_connection_ok = T &redef;

## If true, instantiate connection state when a SYN/ACK is seen but not the initial
## SYN (even if :bro:see:`partial_connection_ok`  is false).
const tcp_SYN_ack_ok = T &redef;

## If true, pass any undelivered to the signature engine before flushing the state.
## If a connection state is removed, there may still be some data waiting in the
## reassembler.
const tcp_match_undelivered = T &redef;

## Check up on the result of an initial SYN after this much time.
const tcp_SYN_timeout = 5 secs &redef;

## After a connection has closed, wait this long for further activity
## before checking whether to time out its state.
const tcp_session_timer = 6 secs &redef;

## When checking a closed connection for further activity, consider it
## inactive if there hasn't been any for this long.  Complain if the
## connection is reused before this much time has elapsed.
const tcp_connection_linger = 5 secs &redef;

## Wait this long upon seeing an initial SYN before timing out the
## connection attempt.
const tcp_attempt_delay = 5 secs &redef;

## Upon seeing a normal connection close, flush state after this much time.
const tcp_close_delay = 5 secs &redef;

## Upon seeing a RST, flush state after this much time.
const tcp_reset_delay = 5 secs &redef;

## Generate a :bro:id:`connection_partial_close` event this much time after one half
## of a partial connection closes, assuming there has been no subsequent
## activity.
const tcp_partial_close_delay = 3 secs &redef;

## If a connection belongs to an application that we don't analyze,
## time it out after this interval.  If 0 secs, then don't time it out (but
## :bro:see:`tcp_inactivity_timeout`/:bro:see:`udp_inactivity_timeout`/:bro:see:`icmp_inactivity_timeout`
## still apply).
const non_analyzed_lifetime = 0 secs &redef;

## If a TCP connection is inactive, time it out after this interval. If 0 secs,
## then don't time it out.
##
## .. bro:see:: udp_inactivity_timeout icmp_inactivity_timeout set_inactivity_timeout
const tcp_inactivity_timeout = 5 min &redef;

## If a UDP flow is inactive, time it out after this interval. If 0 secs, then
## don't time it out.
##
## .. bro:see:: tcp_inactivity_timeout icmp_inactivity_timeout set_inactivity_timeout
const udp_inactivity_timeout = 1 min &redef;

## If an ICMP flow is inactive, time it out after this interval. If 0 secs, then
## don't time it out.
##
## .. bro:see:: tcp_inactivity_timeout udp_inactivity_timeout set_inactivity_timeout
const icmp_inactivity_timeout = 1 min &redef;

## Number of FINs/RSTs in a row that constitute a "storm". Storms are reported via
## as ``weird`` via the notice framework, and they must also come within
## intervals of at most :bro:see:`tcp_storm_interarrival_thresh`.
##
## .. bro:see:: tcp_storm_interarrival_thresh
const tcp_storm_thresh = 1000 &redef;

## FINs/RSTs must come with this much time or less between them to be
## considered a "storm".
##
## .. bro:see:: tcp_storm_thresh
const tcp_storm_interarrival_thresh = 1 sec &redef;

## Maximum amount of data that might plausibly be sent in an initial flight (prior
## to receiving any acks).  Used to determine whether we must not be seeing our
## peer's ACKs.  Set to zero to turn off this determination.
##
## .. bro:see:: tcp_max_above_hole_without_any_acks tcp_excessive_data_without_further_acks
const tcp_max_initial_window = 4096;

## If we're not seeing our peer's ACKs, the maximum volume of data above a sequence
## hole that we'll tolerate before assuming that there's been a packet drop and we
## should give up on tracking a connection. If set to zero, then we don't ever give
## up.
##
## .. bro:see:: tcp_max_initial_window tcp_excessive_data_without_further_acks
const tcp_max_above_hole_without_any_acks = 4096;

## If we've seen this much data without any of it being acked, we give up
## on that connection to avoid memory exhaustion due to buffering all that
## stuff.  If set to zero, then we don't ever give up.  Ideally, Bro would
## track the current window on a connection and use it to infer that data
## has in fact gone too far, but for now we just make this quite beefy.
##
## .. bro:see:: tcp_max_initial_window tcp_max_above_hole_without_any_acks
const tcp_excessive_data_without_further_acks = 10 * 1024 * 1024;

## For services without an a handler, these sets define originator-side ports that
## still trigger reassembly.
##
## .. :bro:see:: tcp_reassembler_ports_resp
const tcp_reassembler_ports_orig: set[port] = {} &redef;

## For services without an a handler, these sets define responder-side ports that
## still trigger reassembly.
##
## .. :bro:see:: tcp_reassembler_ports_orig
const tcp_reassembler_ports_resp: set[port] = {} &redef;

## Defines destination TCP ports for which the contents of the originator stream
## should be delivered via :bro:see:`tcp_contents`.
##
## .. bro:see:: tcp_content_delivery_ports_resp tcp_content_deliver_all_orig
##    tcp_content_deliver_all_resp udp_content_delivery_ports_orig
##    udp_content_delivery_ports_resp  udp_content_deliver_all_orig
##    udp_content_deliver_all_resp  tcp_contents
const tcp_content_delivery_ports_orig: table[port] of bool = {} &redef;

## Defines destination TCP ports for which the contents of the responder stream should
## be delivered via :bro:see:`tcp_contents`.
##
## .. bro:see:: tcp_content_delivery_ports_orig tcp_content_deliver_all_orig
##    tcp_content_deliver_all_resp udp_content_delivery_ports_orig
##    udp_content_delivery_ports_resp  udp_content_deliver_all_orig
##    udp_content_deliver_all_resp tcp_contents
const tcp_content_delivery_ports_resp: table[port] of bool = {} &redef;

## If true, all TCP originator-side  traffic is reported via
## :bro:see:`tcp_contents`.
##
## .. bro:see:: tcp_content_delivery_ports_orig tcp_content_delivery_ports_resp
##    tcp_content_deliver_all_resp udp_content_delivery_ports_orig
##    udp_content_delivery_ports_resp  udp_content_deliver_all_orig
##    udp_content_deliver_all_resp tcp_contents
const tcp_content_deliver_all_orig = F &redef;

## If true, all TCP responder-side  traffic is reported via
## :bro:see:`tcp_contents`.
##
## .. bro:see:: tcp_content_delivery_ports_orig
##    tcp_content_delivery_ports_resp
##    tcp_content_deliver_all_orig udp_content_delivery_ports_orig
##    udp_content_delivery_ports_resp  udp_content_deliver_all_orig
##    udp_content_deliver_all_resp tcp_contents
const tcp_content_deliver_all_resp = F &redef;

## Defines UDP destination ports for which the contents of the originator stream
## should be delivered via :bro:see:`udp_contents`.
##
## .. bro:see:: tcp_content_delivery_ports_orig
##    tcp_content_delivery_ports_resp
##    tcp_content_deliver_all_orig tcp_content_deliver_all_resp
##    udp_content_delivery_ports_resp  udp_content_deliver_all_orig
##    udp_content_deliver_all_resp  udp_contents
const udp_content_delivery_ports_orig: table[port] of bool = {} &redef;

## Defines UDP destination ports for which the contents of the originator stream
## should be delivered via :bro:see:`udp_contents`.
##
## .. bro:see:: tcp_content_delivery_ports_orig
##    tcp_content_delivery_ports_resp tcp_content_deliver_all_orig
##    tcp_content_deliver_all_resp udp_content_delivery_ports_orig
##    udp_content_deliver_all_orig udp_content_deliver_all_resp udp_contents
const udp_content_delivery_ports_resp: table[port] of bool = {} &redef;

## If true, all UDP originator-side  traffic is reported via
## :bro:see:`tcp_contents`.
##
## .. bro:see:: tcp_content_delivery_ports_orig
##    tcp_content_delivery_ports_resp tcp_content_deliver_all_resp
##    tcp_content_delivery_ports_orig udp_content_delivery_ports_orig
##    udp_content_delivery_ports_resp  udp_content_deliver_all_resp
##    udp_contents
const udp_content_deliver_all_orig = F &redef;

## If true, all UDP responder-side traffic is reported via
## :bro:see:`tcp_contents`.
##
## .. bro:see:: tcp_content_delivery_ports_orig
##    tcp_content_delivery_ports_resp tcp_content_deliver_all_resp
##    tcp_content_delivery_ports_orig udp_content_delivery_ports_orig
##    udp_content_delivery_ports_resp  udp_content_deliver_all_orig
##    udp_contents
const udp_content_deliver_all_resp = F &redef;

## Check for expired table entries after this amount of time.
##
## .. bro:see:: table_incremental_step table_expire_delay
const table_expire_interval = 10 secs &redef;

## When expiring/serializing table entries, don't work on more than this many table
## at a time.
##
## .. bro:see:: table_expire_interval table_expire_delay
const table_incremental_step = 5000 &redef;

## When expiring table entries, wait this amount of time before checking the next
## chunk of entries.
##
## .. :bro:see:: table_expire_interval table_incremental_step
const table_expire_delay = 0.01 secs &redef;

## Time to wait before timing out a DNS request.
const dns_session_timeout = 10 sec &redef;

## Time to wait before timing out an NTP request.
const ntp_session_timeout = 300 sec &redef;

## Time to wait before timing out an RPC request.
const rpc_timeout = 24 sec &redef;

## How long to hold onto fragments for possible reassembly.  A value of 0.0 means
## "forever", which resists evasion, but can lead to state accrual.
const frag_timeout = 0.0 sec &redef;

<<<<<<< HEAD
# Whether to use the ConnSize analyzer to count the number of
# packets and IP-level bytes transfered by each endpoint. If
# true, these values are returned in the connection's endpoint
# record val.
=======
## Time window for reordering packets. This is used for dealing with timestamp
## discrepency between multiple packet sources.
##
## .. note:: Setting this can have a major performance impact as now packets need
##    to be potentially copied and buffered.
const packet_sort_window = 0 usecs &redef;

## If positive, indicates the encapsulation header size that should
## be skipped. This either applies to all packets, or if
## :bro:see:`tunnel_port` is set, only to packets on that port.
##
## .. :bro:see:: tunnel_port
const encap_hdr_size = 0 &redef;

## A UDP port that specifies which connections to apply :bro:see:`encap_hdr_size`
## to.
##
## .. :bro:see:: encap_hdr_size
const tunnel_port = 0/udp &redef;

## Whether to use the ``ConnSize`` analyzer to count the number of packets and
## IP-level bytes transfered by each endpoint. If true, these values are returned
## in the connection's :bro:see:`endpoint`  record value.
>>>>>>> 5350cab3
const use_conn_size_analyzer = T &redef;

# todo::these should go into an enum to make them autodoc'able.
const ENDIAN_UNKNOWN = 0;	##< Endian not yet determined.
const ENDIAN_LITTLE = 1;	##< Little endian.
const ENDIAN_BIG = 2;	##< Big endian.
const ENDIAN_CONFUSED = 3;	##< Tried to determine endian, but failed.

## Deprecated.
function append_addl(c: connection, addl: string)
	{
	if ( c$addl == "" )
		c$addl= addl;

	else if ( addl !in c$addl )
		c$addl = fmt("%s %s", c$addl, addl);
	}

## Deprecated.
function append_addl_marker(c: connection, addl: string, marker: string)
	{
	if ( c$addl == "" )
		c$addl= addl;

	else if ( addl !in c$addl )
		c$addl = fmt("%s%s%s", c$addl, marker, addl);
	}


# Values for :bro:see:`set_contents_file` *direction* argument.
# todo::these should go into an enum to make them autodoc'able
const CONTENTS_NONE = 0;	##< Turn off recording of contents.
const CONTENTS_ORIG = 1;	##< Record originator contents.
const CONTENTS_RESP = 2;	##< Record responder contents.
const CONTENTS_BOTH = 3;	##< Record both originator and responder contents.

# Values for code of ICMP *unreachable* messages. The list is not exhaustive.
# todo::these should go into an enum to make them autodoc'able
#
# .. bro:see:: :bro:see:`icmp_unreachable `
const ICMP_UNREACH_NET = 0;	##< Network unreachable.
const ICMP_UNREACH_HOST = 1;	##< Host unreachable.
const ICMP_UNREACH_PROTOCOL = 2;	##< Protocol unreachable.
const ICMP_UNREACH_PORT = 3;	##< Port unreachable.
const ICMP_UNREACH_NEEDFRAG = 4;	##< Fragement needed.
const ICMP_UNREACH_ADMIN_PROHIB = 13;	##< Adminstratively prohibited.

# Definitions for access to packet headers.  Currently only used for
# discarders.
# todo::these should go into an enum to make them autodoc'able
const IPPROTO_IP = 0;			##< Dummy for IP.
const IPPROTO_ICMP = 1;			##< Control message protocol.
const IPPROTO_IGMP = 2;			##< Group management protocol.
const IPPROTO_IPIP = 4;			##< IP encapsulation in IP.
const IPPROTO_TCP = 6;			##< TCP.
const IPPROTO_UDP = 17;			##< User datagram protocol.
const IPPROTO_IPV6 = 41;		##< IPv6 header.
const IPPROTO_ICMPV6 = 58;		##< ICMP for IPv6.
const IPPROTO_RAW = 255;		##< Raw IP packet.

# Definitions for IPv6 extension headers.
const IPPROTO_HOPOPTS = 0;		##< IPv6 hop-by-hop-options header.
const IPPROTO_ROUTING = 43;		##< IPv6 routing header.
const IPPROTO_FRAGMENT = 44;		##< IPv6 fragment header.
const IPPROTO_ESP = 50;			##< IPv6 encapsulating security payload header.
const IPPROTO_AH = 51;			##< IPv6 authentication header.
const IPPROTO_NONE = 59;		##< IPv6 no next header.
const IPPROTO_DSTOPTS = 60;		##< IPv6 destination options header.
const IPPROTO_MOBILITY = 135;		##< IPv6 mobility header.

## Values extracted from an IPv6 extension header's (e.g. hop-by-hop or
## destination option headers) option field.
##
## .. bro:see:: ip6_hdr ip6_hdr_chain ip6_hopopts ip6_dstopts
type ip6_option: record {
	otype: count;	##< Option type.
	len: count;		##< Option data length.
	data: string;	##< Option data.
};

## Values extracted from an IPv6 Hop-by-Hop options extension header.
##
## .. bro:see:: pkt_hdr ip4_hdr ip6_hdr ip6_hdr_chain ip6_option
type ip6_hopopts: record {
	## Protocol number of the next header (RFC 1700 et seq., IANA assigned
	## number), e.g. :bro:id:`IPPROTO_ICMP`.
	nxt: count;
	## Length of header in 8-octet units, excluding first unit.
	len: count;
	## The TLV encoded options;
	options: vector of ip6_option;
};

## Values extracted from an IPv6 Destination options extension header.
##
## .. bro:see:: pkt_hdr ip4_hdr ip6_hdr ip6_hdr_chain ip6_option
type ip6_dstopts: record {
	## Protocol number of the next header (RFC 1700 et seq., IANA assigned
	## number), e.g. :bro:id:`IPPROTO_ICMP`.
	nxt: count;
	## Length of header in 8-octet units, excluding first unit.
	len: count;
	## The TLV encoded options;
	options: vector of ip6_option;
};

## Values extracted from an IPv6 Routing extension header.
##
## .. bro:see:: pkt_hdr ip4_hdr ip6_hdr ip6_hdr_chain
type ip6_routing: record {
	## Protocol number of the next header (RFC 1700 et seq., IANA assigned
	## number), e.g. :bro:id:`IPPROTO_ICMP`.
	nxt: count;
	## Length of header in 8-octet units, excluding first unit.
	len: count;
	## Routing type.
	rtype: count;
	## Segments left.
	segleft: count;
	## Type-specific data.
	data: string;
};

## Values extracted from an IPv6 Fragment extension header.
##
## .. bro:see:: pkt_hdr ip4_hdr ip6_hdr ip6_hdr_chain
type ip6_fragment: record {
	## Protocol number of the next header (RFC 1700 et seq., IANA assigned
	## number), e.g. :bro:id:`IPPROTO_ICMP`.
	nxt: count;
	## 8-bit reserved field.
	rsv1: count;
	## Fragmentation offset.
	offset: count;
	## 2-bit reserved field.
	rsv2: count;
	## More fragments.
	more: bool;
	## Fragment identification.
	id: count;
};

## Values extracted from an IPv6 Authentication extension header.
##
## .. bro:see:: pkt_hdr ip4_hdr ip6_hdr ip6_hdr_chain
type ip6_ah: record {
	## Protocol number of the next header (RFC 1700 et seq., IANA assigned
	## number), e.g. :bro:id:`IPPROTO_ICMP`.
	nxt: count;
	## Length of header in 4-octet units, excluding first two units.
	len: count;
	## Reserved field.
	rsv: count;
	## Security Parameter Index.
	spi: count;
	## Sequence number.
	seq: count;
	## Authentication data.
	data: string;
};

## Values extracted from an IPv6 ESP extension header.
##
## .. bro:see:: pkt_hdr ip4_hdr ip6_hdr ip6_hdr_chain
type ip6_esp: record {
	## Security Parameters Index.
	spi: count;
	## Sequence number.
	seq: count;
};

## Values extracted from an IPv6 Mobility Binding Refresh Request message.
##
## .. bro:see:: ip6_mobility_hdr ip6_hdr ip6_hdr_chain ip6_mobility_msg
type ip6_mobility_brr: record {
	## Reserved.
	rsv: count;
	## Mobility Options.
	options: vector of ip6_option;
};

## Values extracted from an IPv6 Mobility Home Test Init message.
##
## .. bro:see:: ip6_mobility_hdr ip6_hdr ip6_hdr_chain ip6_mobility_msg
type ip6_mobility_hoti: record {
	## Reserved.
	rsv: count;
	## Home Init Cookie.
	cookie: count;
	## Mobility Options.
	options: vector of ip6_option;
};

## Values extracted from an IPv6 Mobility Care-of Test Init message.
##
## .. bro:see:: ip6_mobility_hdr ip6_hdr ip6_hdr_chain ip6_mobility_msg
type ip6_mobility_coti: record {
	## Reserved.
	rsv: count;
	## Care-of Init Cookie.
	cookie: count;
	## Mobility Options.
	options: vector of ip6_option;
};

## Values extracted from an IPv6 Mobility Home Test message.
##
## .. bro:see:: ip6_mobility_hdr ip6_hdr ip6_hdr_chain ip6_mobility_msg
type ip6_mobility_hot: record {
	## Home Nonce Index.
	nonce_idx: count;
	## Home Init Cookie.
	cookie: count;
	## Home Keygen Token.
	token: count;
	## Mobility Options.
	options: vector of ip6_option;
};

## Values extracted from an IPv6 Mobility Care-of Test message.
##
## .. bro:see:: ip6_mobility_hdr ip6_hdr ip6_hdr_chain ip6_mobility_msg
type ip6_mobility_cot: record {
	## Care-of Nonce Index.
	nonce_idx: count;
	## Care-of Init Cookie.
	cookie: count;
	## Care-of Keygen Token.
	token: count;
	## Mobility Options.
	options: vector of ip6_option;
};

## Values extracted from an IPv6 Mobility Binding Update message.
##
## .. bro:see:: ip6_mobility_hdr ip6_hdr ip6_hdr_chain ip6_mobility_msg
type ip6_mobility_bu: record {
	## Sequence number.
	seq: count;
	## Acknowledge bit.
	a: bool;
	## Home Registration bit.
	h: bool;
	## Link-Local Address Compatibility bit.
	l: bool;
	## Key Management Mobility Capability bit.
	k: bool;
	## Lifetime.
	life: count;
	## Mobility Options.
	options: vector of ip6_option;
};

## Values extracted from an IPv6 Mobility Binding Acknowledgement message.
##
## .. bro:see:: ip6_mobility_hdr ip6_hdr ip6_hdr_chain ip6_mobility_msg
type ip6_mobility_back: record {
	## Status.
	status: count;
	## Key Management Mobility Capability.
	k: bool;
	## Sequence number.
	seq: count;
	## Lifetime.
	life: count;
	## Mobility Options.
	options: vector of ip6_option;
};

## Values extracted from an IPv6 Mobility Binding Error message.
##
## .. bro:see:: ip6_mobility_hdr ip6_hdr ip6_hdr_chain ip6_mobility_msg
type ip6_mobility_be: record {
	## Status.
	status: count;
	## Home Address.
	hoa: addr;
	## Mobility Options.
	options: vector of ip6_option;
};

## Values extracted from an IPv6 Mobility header's message data.
##
## .. bro:see:: ip6_mobility_hdr ip6_hdr ip6_hdr_chain
type ip6_mobility_msg: record {
	## The type of message from the header's MH Type field.
	id: count;
	## Binding Refresh Request.
	brr: ip6_mobility_brr &optional;
	## Home Test Init.
	hoti: ip6_mobility_hoti &optional;
	## Care-of Test Init.
	coti: ip6_mobility_coti &optional;
	## Home Test.
	hot: ip6_mobility_hot &optional;
	## Care-of Test.
	cot: ip6_mobility_cot &optional;
	## Binding Update.
	bu: ip6_mobility_bu &optional;
	## Binding Acknowledgement.
	back: ip6_mobility_back &optional;
	## Binding Error.
	be: ip6_mobility_be &optional;
};

## Values extracted from an IPv6 Mobility header.
##
## .. bro:see:: pkt_hdr ip4_hdr ip6_hdr ip6_hdr_chain
type ip6_mobility_hdr: record {
	## Protocol number of the next header (RFC 1700 et seq., IANA assigned
	## number), e.g. :bro:id:`IPPROTO_ICMP`.
	nxt: count;
	## Length of header in 8-octet units, excluding first unit.
	len: count;
	## Mobility header type used to identify header's the message.
	mh_type: count;
	## Reserved field.
	rsv: count;
	## Mobility header checksum.
	chksum: count;
	## Mobility header message
	msg: ip6_mobility_msg;
};

## A general container for a more specific IPv6 extension header.
##
## .. bro:see:: pkt_hdr ip4_hdr ip6_hopopts ip6_dstopts ip6_routing ip6_fragment
##    ip6_ah ip6_esp
type ip6_ext_hdr: record {
	## The RFC 1700 et seq. IANA assigned number identifying the type of
	## the extension header.
	id: count;
	## Hop-by-hop option extension header.
	hopopts: ip6_hopopts &optional;
	## Destination option extension header.
	dstopts: ip6_dstopts &optional;
	## Routing extension header.
	routing: ip6_routing &optional;
	## Fragment header.
	fragment: ip6_fragment &optional;
	## Authentication extension header.
	ah: ip6_ah &optional;
	## Encapsulating security payload header.
	esp: ip6_esp &optional;
	## Mobility header.
	mobility: ip6_mobility_hdr &optional;
};

## Values extracted from an IPv6 header.
##
## .. bro:see:: pkt_hdr ip4_hdr ip6_hdr_chain ip6_hopopts ip6_dstopts
##    ip6_routing ip6_fragment ip6_ah ip6_esp
type ip6_hdr: record {
	class: count;					##< Traffic class.
	flow: count;					##< Flow label.
	len: count;					##< Payload length.
	nxt: count;					##< Protocol number of the next header
								##< (RFC 1700 et seq., IANA assigned number)
								##< e.g. :bro:id:`IPPROTO_ICMP`.
	hlim: count;					##< Hop limit.
	src: addr;					##< Source address.
	dst: addr;					##< Destination address.
	exts: vector of ip6_ext_hdr;			##< Extension header chain.
};

## Values extracted from an IPv4 header.
##
## .. bro:see:: pkt_hdr ip6_hdr discarder_check_ip
type ip4_hdr: record {
	hl: count;		##< Header length in bytes.
	tos: count;		##< Type of service.
	len: count;		##< Total length.
	id: count;		##< Identification.
	ttl: count;		##< Time to live.
	p: count;		##< Protocol.
	src: addr;		##< Source address.
	dst: addr;		##< Destination address.
};

# TCP flags.
#
# todo::these should go into an enum to make them autodoc'able
const TH_FIN = 1;	##< FIN.
const TH_SYN = 2;	##< SYN.
const TH_RST = 4;	##< RST.
const TH_PUSH = 8;	##< PUSH.
const TH_ACK = 16;	##< ACK.
const TH_URG = 32;	##< URG.
const TH_FLAGS = 63;	##< Mask combining all flags.

## Values extracted from a TCP header.
##
## .. bro:see:: pkt_hdr discarder_check_tcp
type tcp_hdr: record {
	sport: port;		##< source port.
	dport: port;		##< destination port
	seq: count;		##< sequence number
	ack: count;		##< acknowledgement number
	hl: count;		##< header length (in bytes)
	dl: count;		##< data length (xxx: not in original tcphdr!)
	flags: count;		##< flags
	win: count;		##< window
};

## Values extracted from a UDP header.
##
## .. bro:see:: pkt_hdr discarder_check_udp
type udp_hdr: record {
	sport: port;		##< source port
	dport: port;		##< destination port
	ulen: count;		##< udp length
};

## Values extracted from an ICMP header.
##
## .. bro:see:: pkt_hdr discarder_check_icmp
type icmp_hdr: record {
	icmp_type: count;	##< type of message
};

## A packet header, consisting of an IP header and transport-layer header.
##
## .. bro:see:: new_packet
type pkt_hdr: record {
	ip: ip4_hdr &optional;			##< The IPv4 header if an IPv4 packet.
	ip6: ip6_hdr &optional;			##< The IPv6 header if an IPv6 packet.
	tcp: tcp_hdr &optional;			##< The TCP header if a TCP packet.
	udp: udp_hdr &optional;			##< The UDP header if a UDP packet.
	icmp: icmp_hdr &optional;		##< The ICMP header if an ICMP packet.
};

## Definition of "secondary filters". A secondary filter is a BPF filter given as
## index in this table. For each such filter, the corresponding event is raised for
## all matching packets.
global secondary_filters: table[string] of event(filter: string, pkt: pkt_hdr)
	&redef;

## Maximum length of payload passed to discarder functions.
##
## .. :bro:see:: discarder_check_tcp discarder_check_udp discarder_check_icmp
##    discarder_check_ip
global discarder_maxlen = 128 &redef;

## Function for skipping packets based on their IP header. If defined, this
## function will be called for all IP packets before Bro performs any further
## analysis. If the function signals to discard a packet, no further processing
## will be performed on it.
##
## p: The IP header of the considered packet.
##
## Returns: True if the packet should not be analyzed any further.
##
## .. :bro:see:: discarder_check_tcp discarder_check_udp discarder_check_icmp
##    discarder_maxlen
##
## .. note:: This is very low-level functionality and potentially expensive.
##    Avoid using it.
global discarder_check_ip: function(p: pkt_hdr): bool;

## Function for skipping packets based on their TCP header. If defined, this
## function will be called for all TCP packets before Bro performs any further
## analysis. If the function signals to discard a packet, no further processing
## will be performed on it.
##
## p: The IP and TCP headers of the considered packet.
##
## d: Up to :bro:see:`discarder_maxlen` bytes of the TCP payload.
##
## Returns: True if the packet should not be analyzed any further.
##
## .. :bro:see:: discarder_check_ip discarder_check_udp discarder_check_icmp
##    discarder_maxlen
##
## .. note:: This is very low-level functionality and potentially expensive.
##    Avoid using it.
global discarder_check_tcp: function(p: pkt_hdr, d: string): bool;

## Function for skipping packets based on their UDP header. If defined, this
## function will be called for all UDP packets before Bro performs any further
## analysis. If the function signals to discard a packet, no further processing
## will be performed on it.
##
## p: The IP and UDP headers of the considered packet.
##
## d: Up to :bro:see:`discarder_maxlen` bytes of the UDP payload.
##
## Returns: True if the packet should not be analyzed any further.
##
## .. :bro:see:: discarder_check_ip discarder_check_tcp discarder_check_icmp
##    discarder_maxlen
##
## .. note:: This is very low-level functionality and potentially expensive.
##    Avoid using it.
global discarder_check_udp: function(p: pkt_hdr, d: string): bool;

## Function for skipping packets based on their ICMP header. If defined, this
## function will be called for all ICMP packets before Bro performs any further
## analysis. If the function signals to discard a packet, no further processing
## will be performed on it.
##
## p: The IP and ICMP headers of the considered packet.
##
## Returns: True if the packet should not be analyzed any further.
##
## .. :bro:see:: discarder_check_ip discarder_check_tcp discarder_check_udp
##    discarder_maxlen
##
## .. note:: This is very low-level functionality and potentially expensive.
##    Avoid using it.
global discarder_check_icmp: function(p: pkt_hdr): bool;

## Bro's watchdog interval.
const watchdog_interval = 10 sec &redef;

## The maximum number of timers to expire after processing each new
## packet.  The value trades off spreading out the timer expiration load
## with possibly having to hold state longer.  A value of 0 means
## "process all expired timers with each new packet".
const max_timer_expires = 300 &redef;

## With a similar trade-off, this gives the number of remote events
## to process in a batch before interleaving other activity.
const max_remote_events_processed = 10 &redef;

# These need to match the definitions in Login.h.
#
# .. bro:see:: get_login_state
#
# todo::use enum to make them autodoc'able
const LOGIN_STATE_AUTHENTICATE = 0;	# Trying to authenticate.
const LOGIN_STATE_LOGGED_IN = 1;	# Successful authentication.
const LOGIN_STATE_SKIP = 2;	# Skip any further processing.
const LOGIN_STATE_CONFUSED = 3;	# We're confused.

# It would be nice to replace these function definitions with some
# form of parameterized types.

## Returns minimum of two ``double`` values.
##
## a: First value.
## b: Second value.
##
## Returns: The minimum of *a* and *b*.
function min_double(a: double, b: double): double { return a < b ? a : b; }

## Returns maximum of two ``double`` values.
##
## a: First value.
## b: Second value.
##
## Returns: The maximum of *a* and *b*.
function max_double(a: double, b: double): double { return a > b ? a : b; }

## Returns minimum of two ``interval`` values.
##
## a: First value.
## b: Second value.
##
## Returns: The minimum of *a* and *b*.
function min_interval(a: interval, b: interval): interval { return a < b ? a : b; }

## Returns maximum of two ``interval`` values.
##
## a: First value.
## b: Second value.
##
## Returns: The maximum of *a* and *b*.
function max_interval(a: interval, b: interval): interval { return a > b ? a : b; }

## Returns minimum of two ``count`` values.
##
## a: First value.
## b: Second value.
##
## Returns: The minimum of *a* and *b*.
function min_count(a: count, b: count): count { return a < b ? a : b; }

## Returns maximum of two ``count`` values.
##
## a: First value.
## b: Second value.
##
## Returns: The maximum of *a* and *b*.
function max_count(a: count, b: count): count { return a > b ? a : b; }

## TODO.
global skip_authentication: set[string] &redef;

## TODO.
global direct_login_prompts: set[string] &redef;

## TODO.
global login_prompts: set[string] &redef;

## TODO.
global login_non_failure_msgs: set[string] &redef;

## TODO.
global login_failure_msgs: set[string] &redef;

## TODO.
global login_success_msgs: set[string] &redef;

## TODO.
global login_timeouts: set[string] &redef;

## A MIME header key/value pair.
##
## .. bro:see:: mime_header_list http_all_headers mime_all_headers mime_one_header
type mime_header_rec: record {
	name: string;	##< The header name.
	value: string;	##< The header value.
};

## A list of MIME headers.
##
## .. bro:see:: mime_header_rec http_all_headers mime_all_headers
type mime_header_list: table[count] of mime_header_rec;

## The length of MIME data segments delivered to handlers of
## :bro:see:`mime_segment_data`.
##
## .. bro:see:: mime_segment_data mime_segment_overlap_length
global mime_segment_length = 1024 &redef;

## The number of bytes of overlap between successive segments passed to
## :bro:see:`mime_segment_data`.
global mime_segment_overlap_length = 0 &redef;

## An RPC portmapper mapping.
##
## .. bro:see:: pm_mappings
type pm_mapping: record {
	program: count;	##< The RPC program.
	version: count;	##< The program version.
	p: port;	##< The port.
};

## Table of RPC portmapper mappings.
##
## .. bro:see:: pm_request_dump
type pm_mappings: table[count] of pm_mapping;

## An RPC portmapper request.
##
## .. bro:see:: pm_attempt_getport pm_request_getport
type pm_port_request: record {
	program: count;	##< The RPC program.
	version: count;	##< The program version.
	is_tcp: bool;	##< True if using TCP.
};

## An RPC portmapper *callit* request.
##
## .. bro:see:: pm_attempt_callit pm_request_callit
type pm_callit_request: record {
	program: count;	##< The RPC program.
	version: count;	##< The program version.
	proc: count;	##< The procedure being called.
	arg_size: count;	##< The size of the argument.
};

# See const.bif
# const RPC_SUCCESS = 0;
# const RPC_PROG_UNAVAIL = 1;
# const RPC_PROG_MISMATCH = 2;
# const RPC_PROC_UNAVAIL = 3;
# const RPC_GARBAGE_ARGS = 4;
# const RPC_SYSTEM_ERR = 5;
# const RPC_TIMEOUT = 6;
# const RPC_AUTH_ERROR = 7;
# const RPC_UNKNOWN_ERROR = 8;

## Mapping of numerical RPC status codes to readable messages.
##
## .. bro:see:: pm_attempt_callit pm_attempt_dump pm_attempt_getport
##    pm_attempt_null pm_attempt_set pm_attempt_unset rpc_dialogue rpc_reply
const RPC_status = {
	[RPC_SUCCESS] = "ok",
	[RPC_PROG_UNAVAIL] = "prog unavail",
	[RPC_PROG_MISMATCH] = "mismatch",
	[RPC_PROC_UNAVAIL] = "proc unavail",
	[RPC_GARBAGE_ARGS] = "garbage args",
	[RPC_SYSTEM_ERR] = "system err",
	[RPC_TIMEOUT] = "timeout",
	[RPC_AUTH_ERROR] = "auth error",
	[RPC_UNKNOWN_ERROR] = "unknown"
};

module NFS3;

export {
	## If true, :bro:see:`nfs_proc_read` and :bro:see:`nfs_proc_write` events return
	## the file data that has been read/written.
	##
	## .. .. bro:see:: return_data_max return_data_first_only
	const return_data = F &redef;

	## If bro:id:`NFS3::return_data` is true, how much data should be returned at
	## most.
	const return_data_max = 512 &redef;

	## If bro:id:`NFS3::return_data` is true, whether to *only* return data if the read
	## or write offset is 0, i.e., only return data for the beginning of the file.
	const return_data_first_only = T &redef;

	## Record summarizing the general results and status of NFSv3 request/reply pairs.
	##
	## Note that when *rpc_stats* or *nfs_stats* indicates not successful, the reply
	## record passed to the correpsonding event will be empty and contain uninitialized
	## fields, so don't use it. Also note  that time and duration values might not be
	## fully accurate. For TCP, we record times when the corresponding chunk of data
	## is delivered to the analyzer. Depending on the reassembler, this might be well
	## after the first packet of the request was received.
	##
	## .. bro:see:: nfs_proc_create nfs_proc_getattr nfs_proc_lookup
	##    nfs_proc_mkdir nfs_proc_not_implemented nfs_proc_null
	##    nfs_proc_read nfs_proc_readdir nfs_proc_readlink nfs_proc_remove
	##    nfs_proc_rmdir nfs_proc_write nfs_reply_status
	type info_t: record {
		## The RPC status.
		rpc_stat: rpc_status;
		## The NFS status.
		nfs_stat: status_t;
		## The start time of the request.
		req_start: time;
		## The duration of the request.
		req_dur: interval;
		## The length in bytes of the request.
		req_len: count;
		## The start time of the reply.
		rep_start: time;
		## The duration of the reply.
		rep_dur: interval;
		## The length in bytes of the reply.
		rep_len: count;
	};

	## NFS file attributes. Field names are based on RFC 1813.
	##
	## .. bro:see:: nfs_proc_getattr
	type fattr_t: record {
		ftype: file_type_t;	##< File type.
		mode: count;	##< Mode
		nlink: count;	##< Number of links.
		uid: count;	##< User ID.
		gid: count;	##< Group ID.
		size: count;	##< Size.
		used: count;	##< TODO.
		rdev1: count;	##< TODO.
		rdev2: count;	##< TODO.
		fsid: count;	##< TODO.
		fileid: count;	##< TODO.
		atime: time;	##< Time of last access.
		mtime: time;	##< Time of last modification.
		ctime: time;	##< Time of creation.
	};

	## NFS *readdir* arguments.
	##
	## .. bro:see:: nfs_proc_readdir
	type diropargs_t : record {
		dirfh: string;	##< The file handle of the directory.
		fname: string;	##< The name of the file we are interested in.
	};

	## NFS lookup reply. If the lookup failed, *dir_attr* may be set. If the lookup
	## succeeded, *fh* is always set and *obj_attr* and *dir_attr* may be set.
	##
	## .. bro:see:: nfs_proc_lookup
	type lookup_reply_t: record {
		fh: string &optional;	##< File handle of object looked up.
		obj_attr: fattr_t &optional;	##< Optional attributes associated w/ file
		dir_attr: fattr_t &optional;	##< Optional attributes associated w/ dir.
	};

	## NFS *read* arguments.
	##
	## .. bro:see:: nfs_proc_read
	type readargs_t: record {
		fh: string;	##< File handle to read from.
		offset: count;	##< Offset in file.
		size: count;	##< Number of bytes to read.
	};

	## NFS *read* reply. If the lookup fails, *attr* may be set. If the lookup succeeds,
	## *attr* may be set and all other fields are set.
	type read_reply_t: record {
		attr: fattr_t &optional;	##< Attributes.
		size: count &optional;	##< Number of bytes read.
		eof: bool &optional;	##< Sid the read end at EOF.
		data: string &optional;	##< The actual data; not yet implemented.
	};

	## NFS *readline* reply. If the request fails, *attr* may be set. If the request
	## succeeds, *attr* may be set and all other fields are set.
	##
	## .. bro:see:: nfs_proc_readlink
	type readlink_reply_t: record {
		attr: fattr_t &optional;	##< Attributes.
		nfspath: string &optional;	##< Contents of the symlink; in general a pathname as text.
	};

	## NFS *write* arguments.
	##
	## .. bro:see:: nfs_proc_write
	type writeargs_t: record {
		fh: string;	##< File handle to write to.
		offset: count;	##< Offset in file.
		size: count;	##< Number of bytes to write.
		stable: stable_how_t;	##< How and when data is commited.
		data: string &optional;	##< The actual data; not implemented yet.
	};

	## NFS *wcc* attributes.
	##
	## .. bro:see:: NFS3::write_reply_t
	type wcc_attr_t: record {
		size: count;	##< The dize.
		atime: time;	##< Access time.
		mtime: time;	##< Modification time.
	};

	## NFS *write* reply. If the request fails, *pre|post* attr may be set. If the
	## request succeeds, *pre|post* attr may be set and all other fields are set.
	##
	## .. bro:see:: nfs_proc_write
	type write_reply_t: record {
		preattr: wcc_attr_t &optional;	##< Pre operation attributes.
		postattr: fattr_t &optional;	##< Post operation attributes.
		size: count &optional;	##< Size.
		commited: stable_how_t &optional;	##< TODO.
		verf: count &optional;	##< Write verifier cookie.
	};

	## NFS reply for *create*, *mkdir*, and *symlink*. If the proc
	## failed, *dir_\*_attr* may be set. If the proc succeeded, *fh* and the *attr*'s
	## may be set. Note: no guarantee that *fh* is set after success.
	##
	## .. bro:see:: nfs_proc_create nfs_proc_mkdir
	type newobj_reply_t: record {
		fh: string &optional;	##< File handle of object created.
		obj_attr: fattr_t &optional;	##< Optional attributes associated w/ new object.
		dir_pre_attr: wcc_attr_t &optional;	##< Optional attributes associated w/ dir.
		dir_post_attr: fattr_t &optional;	##< Optional attributes associated w/ dir.
	};

	## NFS reply for *remove*, *rmdir*. Corresponds to *wcc_data* in the spec.
	##
	## .. bro:see:: nfs_proc_remove nfs_proc_rmdir
	type delobj_reply_t: record {
		dir_pre_attr: wcc_attr_t &optional;	##< Optional attributes associated w/ dir.
		dir_post_attr: fattr_t &optional;	##< Optional attributes associated w/ dir.
	};

	## NFS *readdir* arguments. Used for both *readdir* and *readdirplus*.
	##
	## .. bro:see:: nfs_proc_readdir
	type readdirargs_t: record {
		isplus: bool;	##< Is this a readdirplus request?
		dirfh: string;	##< The directory filehandle.
		cookie: count;	##< Cookie / pos in dir; 0 for first call.
		cookieverf: count;	##< The cookie verifier.
		dircount: count;	##< "count" field for readdir; maxcount otherwise (in bytes).
		maxcount: count &optional;	##< Only used for readdirplus. in bytes.
	};

	## NFS *direntry*.  *fh* and *attr* are used for *readdirplus*. However, even
	## for *readdirplus* they may not be filled out.
	##
	## .. bro:see:: NFS3::direntry_vec_t NFS3::readdir_reply_t
	type direntry_t: record {
		fileid: count;	##< E.g., inode number.
		fname:  string;	##< Filename.
		cookie: count;	##< Cookie value.
		attr: fattr_t &optional;	##< *readdirplus*: the *fh* attributes for the entry.
		fh: string &optional;	##< *readdirplus*: the *fh* for the entry
	};

	## Vector of NFS *direntry*.
	##
	## .. bro:see:: NFS3::readdir_reply_t
	type direntry_vec_t: vector of direntry_t;

	## NFS *readdir* reply. Used for *readdir* and *readdirplus*. If an is
	## returned, *dir_attr* might be set. On success, *dir_attr* may be set, all others
	## must be set.
	type readdir_reply_t: record {
		isplus: bool;	##< True if the reply for a *readdirplus* request.
		dir_attr: fattr_t &optional;	##< Directory attributes.
		cookieverf: count &optional;	##< TODO.
		entries: direntry_vec_t &optional;	##< Returned directory entries.
		eof: bool;	##< If true, no more entries in directory.
	};

	## NFS *fsstat*.
	type fsstat_t: record {
		attrs: fattr_t &optional;	##< Attributes.
		tbytes: double;	##< TODO.
		fbytes: double;	##< TODO.
		abytes: double;	##< TODO.
		tfiles: double;	##< TODO.
		ffiles: double;	##< TODO.
		afiles: double;	##< TODO.
		invarsec: interval;	##< TODO.
	};
} # end export

module GLOBAL;

## An NTP message.
##
## .. bro:see:: ntp_message
type ntp_msg: record {
	id: count;	##< Message ID.
	code: count;	##< Message code.
	stratum: count;	##< Stratum.
	poll: count;	##< Poll.
	precision: int;	##< Precision.
	distance: interval;	##< Distance.
	dispersion: interval;	##< Dispersion.
	ref_t: time;	##< Reference time.
	originate_t: time;	##< Originating time.
	receive_t: time;	##< Receive time.
	xmit_t: time;	##< Send time.
};


## Maps SMB command numbers to descriptive names.
global samba_cmds: table[count] of string &redef
			&default = function(c: count): string
				{ return fmt("samba-unknown-%d", c); };

## An SMB command header.
##
## .. bro:see:: smb_com_close smb_com_generic_andx smb_com_logoff_andx
##    smb_com_negotiate smb_com_negotiate_response smb_com_nt_create_andx
##    smb_com_read_andx smb_com_setup_andx smb_com_trans_mailslot
##    smb_com_trans_pipe smb_com_trans_rap smb_com_transaction
##    smb_com_transaction2 smb_com_tree_connect_andx smb_com_tree_disconnect
##    smb_com_write_andx smb_error smb_get_dfs_referral smb_message
type smb_hdr : record {
	command: count;	##< The command number (see :bro:see:`samba_cmds` ).
	status: count;	##< The status code.
	flags: count;	##< Flag set 1.
	flags2: count;	##< Flag set 2.
	tid: count;	##< TODO.
	pid: count;	##< Process ID.
	uid: count;	##< User ID.
	mid: count;	##< TODO.
};

## An SMB transaction.
##
## .. bro:see:: smb_com_trans_mailslot smb_com_trans_pipe smb_com_trans_rap
##    smb_com_transaction smb_com_transaction2
type smb_trans : record {
	word_count: count;	##< TODO.
	total_param_count: count;	##< TODO.
	total_data_count: count;	##< TODO.
	max_param_count: count;	##< TODO.
	max_data_count: count;	##< TODO.
	max_setup_count: count;	##< TODO.
#	flags: count;
#	timeout: count;
	param_count: count;	##< TODO.
	param_offset: count;	##< TODO.
	data_count: count;	##< TODO.
	data_offset: count;	##< TODO.
	setup_count: count;	##< TODO.
	setup0: count;	##< TODO.
	setup1: count;	##< TODO.
	setup2: count;	##< TODO.
	setup3: count;	##< TODO.
	byte_count: count;	##< TODO.
	parameters: string;	##< TODO.
};


## SMB transaction data.
##
## .. bro:see:: smb_com_trans_mailslot smb_com_trans_pipe smb_com_trans_rap
##    smb_com_transaction smb_com_transaction2
##
## .. todo:: Should this really be a record type?
type smb_trans_data : record {
	data : string;	##< The transaction's data.
};

## Deprecated.
##
## .. todo:: Remove. It's still declared internally but doesn't seem  used anywhere
##    else.
type smb_tree_connect : record {
	flags: count;
	password: string;
	path: string;
	service: string;
};

## Deprecated.
##
## .. todo:: Remove. It's still declared internally but doesn't seem  used anywhere
##    else.
type smb_negotiate : table[count] of string;

## A list of router addresses offered by a DHCP server.
##
## .. bro:see:: dhcp_ack dhcp_offer
type dhcp_router_list: table[count] of addr;

## A DHCP message.
##
## .. bro:see:: dhcp_ack dhcp_decline dhcp_discover dhcp_inform dhcp_nak
##    dhcp_offer dhcp_release dhcp_request
type dhcp_msg: record {
	op: count;	##< Message OP code. 1 = BOOTREQUEST, 2 = BOOTREPLY
	m_type: count;	##< The type of DHCP message.
	xid: count;	##< Transaction ID of a DHCP session.
	h_addr: string;	##< Hardware address of the client.
	ciaddr: addr;	##< Original IP address of the client.
	yiaddr: addr;	##< IP address assigned to the client.
};

## A DNS message.
##
## .. bro:see:: dns_AAAA_reply dns_A_reply dns_CNAME_reply dns_EDNS_addl
##    dns_HINFO_reply dns_MX_reply dns_NS_reply dns_PTR_reply dns_SOA_reply
##    dns_SRV_reply dns_TSIG_addl dns_TXT_reply dns_WKS_reply dns_end dns_message
##    dns_query_reply dns_rejected dns_request
type dns_msg: record {
	id: count;	##< Transaction ID.

	opcode: count;	##< Operation code.
	rcode: count;	##< Return code.

	QR: bool;	##< Query response flag.
	AA: bool;	##< Authoritative answer flag.
	TC: bool;	##< Truncated packet flag.
	RD: bool;	##< Recursion desired flag.
	RA: bool;	##< Recursion available flag.
	Z: count;	##< TODO.

	num_queries: count;	##< Number of query records.
	num_answers: count;	##< Number of answer records.
	num_auth: count;	##< Number of authoritative records.
	num_addl: count;	##< Number of additional records.
};

## A DNS SOA record.
##
## .. bro:see:: dns_SOA_reply
type dns_soa: record {
	mname: string;	##< Primary source of data for zone.
	rname: string;	##< Mailbox for responsible person.
	serial: count;	##< Version number of zone.
	refresh: interval;	##< Seconds before refreshing.
	retry: interval;	##< How long before retrying failed refresh.
	expire: interval;	##< When zone no longer authoritative.
	minimum: interval;	##< Minimum TTL to use when exporting.
};

## An additional DNS EDNS record.
##
## .. bro:see:: dns_EDNS_addl
type dns_edns_additional: record {
	query: string;	##< Query.
	qtype: count;	##< Query type.
	t: count;	##< TODO.
	payload_size: count;	##< TODO.
	extended_rcode: count;	##< Extended return code.
	version: count;	##< Version.
	z_field: count;	##< TODO.
	TTL: interval;	##< Time-to-live.
	is_query: count;	##< TODO.
};

## An additional DNS TSIG record.
##
## bro:see:: dns_TSIG_addl
type dns_tsig_additional: record {
	query: string;	##< Query.
	qtype: count;	##< Query type.
	alg_name: string;	##< Algorithm name.
	sig: string;	##< Signature.
	time_signed: time;	##< Time when signed.
	fudge: time;	##< TODO.
	orig_id: count;	##< TODO.
	rr_error: count;	##< TODO.
	is_query: count;	##< TODO.
};

# DNS answer types.
#
# .. .. bro:see:: dns_answerr
#
# todo::use enum to make them autodoc'able
const DNS_QUERY = 0;	##< A query. This shouldn't occur, just for completeness.
const DNS_ANS = 1;	##< An answer record.
const DNS_AUTH = 2;	##< An authorative record.
const DNS_ADDL = 3;	##< An additional record.

## The general part of a DNS reply.
##
## .. bro:see:: dns_AAAA_reply dns_A_reply dns_CNAME_reply dns_HINFO_reply
##    dns_MX_reply dns_NS_reply dns_PTR_reply dns_SOA_reply dns_SRV_reply
##    dns_TXT_reply dns_WKS_reply
type dns_answer: record {
	## Answer type. One of :bro:see:`DNS_QUERY`, :bro:see:`DNS_ANS`,
	## :bro:see:`DNS_AUTH` and :bro:see:`DNS_ADDL`.
	answer_type: count;
	query: string;	##< Query.
	qtype: count;	##< Query type.
	qclass: count;	##< Query class.
	TTL: interval;	##< Time-to-live.
};

## For DNS servers in these sets, omit processing the AUTH records they include in
## their replies.
##
## .. bro:see:: dns_skip_all_auth dns_skip_addl
global dns_skip_auth: set[addr] &redef;

## For DNS servers in these sets, omit processing the ADDL records they include in
## their replies.
##
## .. bro:see:: dns_skip_all_addl dns_skip_auth
global dns_skip_addl: set[addr] &redef;

## If true, all DNS AUTH records are skipped.
##
## .. bro:see:: dns_skip_all_addl dns_skip_auth
global dns_skip_all_auth = T &redef;

## If true, all DNS ADDL records are skipped.
##
## .. bro:see:: dns_skip_all_auth dns_skip_addl
global dns_skip_all_addl = T &redef;

## If a DNS request includes more than this many queries, assume it's non-DNS
## traffic and do not process it.  Set to 0 to turn off this functionality.
global dns_max_queries = 5;

## An X509 certificate.
##
## .. bro:see:: x509_certificate
type X509: record {
	version: count;	##< Version number.
	serial: string;	##< Serial number.
	subject: string;	##< Subject.
	issuer: string;	##< Issuer.
	not_valid_before: time;	##< Timestamp before when certificate is not valid.
	not_valid_after: time;	##< Timestamp after when certificate is not valid.
};

## HTTP session statistics.
##
## .. bro:see:: http_stats
type http_stats_rec: record {
	num_requests: count;	##< Number of requests.
	num_replies: count;	##< Number of replies.
	request_version: double;	##< HTTP version of the requests.
	reply_version: double;	##< HTTP Version of the replies.
};

## HTTP message statistics.
##
## .. bro:see:: http_message_done
type http_message_stat: record {
	## When the request/reply line was complete.
	start: time;
	## Whether the message was interrupted.
	interrupted: bool;
	## Reason phrase if interrupted.
	finish_msg: string;
	## Length of body processed (before finished/interrupted).
	body_length: count;
	## Total length of gaps within body_length.
	content_gap_length: count;
	## Length of headers (including the req/reply line, but not CR/LF's).
	header_length: count;
};

## Maximum number of HTTP entity data delivered to events. The amount of data
## can be limited for better performance, zero disables truncation.
##
## .. bro:see:: http_entity_data skip_http_entity_data skip_http_data
global http_entity_data_delivery_size = 1500 &redef;

## Skip HTTP data for performance considerations. The skipped
## portion will not go through TCP reassembly.
##
## .. bro:see:: http_entity_data skip_http_entity_data http_entity_data_delivery_size
const skip_http_data = F &redef;

## Maximum length of HTTP URIs passed to events. Longer ones will be truncated
## to prevent over-long URIs (usually sent by worms) from slowing down event
## processing.  A value of -1 means "do not truncate".
##
## .. bro:see:: http_request
const truncate_http_URI = -1 &redef;

## IRC join information.
##
## .. bro:see:: irc_join_list
type irc_join_info: record {
	nick: string;
	channel: string;
	password: string;
	usermode: string;
};

## Set of IRC join information.
##
## .. bro:see:: irc_join_message
type irc_join_list: set[irc_join_info];

## Deprecated.
##
## .. todo:: Remove. It's still declared internally but doesn't seem  used anywhere
##    else.
global irc_servers : set[addr] &redef;

## Internal to the stepping stone detector.
const stp_delta: interval &redef;

## Internal to the stepping stone detector.
const stp_idle_min: interval &redef;

## Internal to the stepping stone detector.
global stp_skip_src: set[addr] &redef;

## Deprecated.
const interconn_min_interarrival: interval &redef;

## Deprecated.
const interconn_max_interarrival: interval &redef;

## Deprecated.
const interconn_max_keystroke_pkt_size: count &redef;

## Deprecated.
const interconn_default_pkt_size: count &redef;

## Deprecated.
const interconn_stat_period: interval &redef;

## Deprecated.
const interconn_stat_backoff: double &redef;

## Deprecated.
type interconn_endp_stats: record {
	num_pkts: count;
	num_keystrokes_two_in_row: count;
	num_normal_interarrivals: count;
	num_8k0_pkts: count;
	num_8k4_pkts: count;
	is_partial: bool;
	num_bytes: count;
	num_7bit_ascii: count;
	num_lines: count;
	num_normal_lines: count;
};

## Deprecated.
const backdoor_stat_period: interval &redef;

## Deprecated.
const backdoor_stat_backoff: double &redef;

## Deprecated.
type backdoor_endp_stats: record {
	is_partial: bool;
	num_pkts: count;
	num_8k0_pkts: count;
	num_8k4_pkts: count;
	num_lines: count;
	num_normal_lines: count;
	num_bytes: count;
	num_7bit_ascii: count;
};

## Description of a signature match.
##
## .. bro:see:: signature_match
type signature_state: record {
	sig_id:       string;	##< ID of the matching signature.
	conn:         connection;	##< Matching connection.
	is_orig:      bool;	##< True if matching endpoint is originator.
	payload_size: count;	##< Payload size of the first matching packet of current endpoint.
};

# Deprecated.
#
# .. todo:: This type is no longer used. Remove any reference of this from the
#    core.
type software_version: record {
	major: int;
	minor: int;
	minor2: int;
	addl: string;
};

# Deprecated.
#
# .. todo:: This type is no longer used. Remove any reference of this from the
#    core.
type software: record {
	name: string;
	version: software_version;
};

## Quality of passive fingerprinting matches.
##
## .. .. bro:see:: OS_version
type OS_version_inference: enum {
	direct_inference,	##< TODO.
	generic_inference,	##< TODO.
	fuzzy_inference,	##< TODO.
};

## Passive fingerprinting match.
##
## .. bro:see:: OS_version_found
type OS_version: record {
	genre: string;	##< Linux, Windows, AIX, ...
	detail: string;	##< Lernel version or such.
	dist: count;	##< How far is the host away from the sensor (TTL)?.
	match_type: OS_version_inference;	##< Quality of the match.
};

## Defines for which subnets we should do passive fingerprinting.
##
## .. bro:see:: OS_version_found
global generate_OS_version_event: set[subnet] &redef;

# Type used to report load samples via :bro:see:`load_sample`. For now, it's a
# set of names (event names, source file names, and perhaps ``<source file, line
# number>``, which were seen during the sample.
type load_sample_info: set[string];

## ID for NetFlow header. This is primarily a means to sort together NetFlow
## headers and flow records at the script level.
type nfheader_id: record {
	## Name of the NetFlow file (e.g., ``netflow.dat``) or the receiving socket address
	## (e.g., ``127.0.0.1:5555``), or an explicit name if specified to
	## ``-y`` or ``-Y``.
	rcvr_id: string;
	## A serial number, ignoring any overflows.
	pdu_id: count;
};

## A NetFlow v5 header.
##
## .. bro:see:: netflow_v5_header
type nf_v5_header: record {
	h_id: nfheader_id;	##< ID for sorting.
	cnt: count;	##< TODO.
	sysuptime: interval;	##< Router's uptime.
	exporttime: time;	##< When the data was exported.
	flow_seq: count;	##< Sequence number.
	eng_type: count;	##< Engine type.
	eng_id: count;	##< Engine ID.
	sample_int: count;	##< Sampling interval.
	exporter: addr;	##< Exporter address.
};

## A NetFlow v5 record.
##
## .. bro:see:: netflow_v5_record
type nf_v5_record: record {
	h_id: nfheader_id;	##< ID for sorting.
	id: conn_id;	##< Connection ID.
	nexthop: addr;	##< Address of next hop.
	input: count;	##< Input interface.
	output: count;	##< Output interface.
	pkts: count;	##< Number of packets.
	octets: count;	##< Number of bytes.
	first: time;	##< Timestamp of first packet.
	last: time;	##< Timestamp of last packet.
	tcpflag_fin: bool;	##< FIN flag for TCP flows.
	tcpflag_syn: bool;	##< SYN flag for TCP flows.
	tcpflag_rst: bool;	##< RST flag for TCP flows.
	tcpflag_psh: bool;	##< PSH flag for TCP flows.
	tcpflag_ack: bool;	##< ACK flag for TCP flows.
	tcpflag_urg: bool;	##< URG flag for TCP flows.
	proto: count;	##< IP protocol.
	tos: count;	##< Type of service.
	src_as: count;	##< Source AS.
	dst_as: count;	##< Destination AS.
	src_mask: count;	##< Source mask.
	dst_mask: count;	##< Destination mask.
};


## A BitTorrent peer.
##
## .. bro:see:: bittorrent_peer_set
type bittorrent_peer: record {
	h: addr;	##< The peer's address.
	p: port;	##< The peer's port.
};

## A set of BitTorrent peers.
##
## .. bro:see:: bt_tracker_response
type bittorrent_peer_set: set[bittorrent_peer];

## BitTorrent "benc" value. Note that "benc" = Bencode ("Bee-Encode"), per
## http://en.wikipedia.org/wiki/Bencode.
##
## .. bro:see:: bittorrent_benc_dir
type bittorrent_benc_value: record {
	i: int &optional;	##< TODO.
	s: string &optional;	##< TODO.
	d: string &optional;	##< TODO.
	l: string &optional;	##< TODO.
};

## A table of BitTorrent "benc" values.
##
## .. bro:see:: bt_tracker_response
type bittorrent_benc_dir: table[string] of bittorrent_benc_value;

## Header table type used by BitTorrent analyzer.
##
## .. bro:see:: bt_tracker_request bt_tracker_response
##    bt_tracker_response_not_ok
type bt_tracker_headers: table[string] of string;

@load base/event.bif

## BPF filter the user has set via the -f command line options. Empty if none.
const cmd_line_bpf_filter = "" &redef;

## Deprecated.
const log_rotate_interval = 0 sec &redef;

## Deprecated.
const log_rotate_base_time = "0:00" &redef;

## Deprecated.
const log_max_size = 0.0 &redef;

## Deprecated.
const log_encryption_key = "<undefined>" &redef;

## Write profiling info into this file in regular intervals. The easiest way to
## activate profiling is loading  :doc:`/scripts/policy/misc/profiling`.
##
## .. bro:see:: profiling_interval expensive_profiling_multiple segment_profiling
global profiling_file: file &redef;

## Update interval for profiling (0 disables).  The easiest way to activate
## profiling is loading  :doc:`/scripts/policy/misc/profiling`.
##
## .. bro:see:: profiling_file expensive_profiling_multiple segment_profiling
const profiling_interval = 0 secs &redef;

## Multiples of profiling_interval at which (more expensive) memory profiling is
## done (0 disables).
##
## .. bro:see:: profiling_interval profiling_file segment_profiling
const expensive_profiling_multiple = 0 &redef;

## If true, then write segment profiling information (very high volume!)
## in addition to profiling statistics.
##
## .. bro:see:: profiling_interval expensive_profiling_multiple profiling_file
const segment_profiling = F &redef;

## Output modes for packet profiling information.
##
## .. bro:see:: pkt_profile_mode pkt_profile_freq pkt_profile_mode pkt_profile_file
type pkt_profile_modes: enum {
	PKT_PROFILE_MODE_NONE,	##< No output.
	PKT_PROFILE_MODE_SECS,	##< Output every :bro:see:`pkt_profile_freq` seconds.
	PKT_PROFILE_MODE_PKTS,	##< Output every :bro:see:`pkt_profile_freq` packets.
	PKT_PROFILE_MODE_BYTES,	##< Output every :bro:see:`pkt_profile_freq` bytes.
};

## Output modes for packet profiling information.
##
## .. bro:see:: pkt_profile_modes pkt_profile_freq pkt_profile_mode pkt_profile_file
const pkt_profile_mode = PKT_PROFILE_MODE_NONE &redef;

## Frequency associated with packet profiling.
##
## .. bro:see:: pkt_profile_modes pkt_profile_mode pkt_profile_mode pkt_profile_file
const pkt_profile_freq = 0.0 &redef;

## File where packet profiles are logged.
##
## .. bro:see:: pkt_profile_modes pkt_profile_freq pkt_profile_mode pkt_profile_mode
global pkt_profile_file: file &redef;

## Rate at which to generate :bro:see:`load_sample` events. As all
## events, the event is only generated if you've also defined a
## :bro:see:`load_sample`  handler.  Units are inverse number of packets; e.g., a
## value of 20 means "roughly one in every 20 packets".
##
## .. bro:see:: load_sample
global load_sample_freq = 20 &redef;

## Rate at which to generate :bro:see:`gap_report`  events assessing to what degree
## the measurement process appears to exhibit loss.
##
## .. bro:see:: gap_report
const gap_report_freq = 1.0 sec &redef;

## Whether we want :bro:see:`content_gap`  and :bro:see:`gap_report`  for partial
## connections. A connection is partial if it is missing a full handshake. Note
## that gap reports for partial connections might not be reliable.
##
## .. bro:see:: content_gap gap_report partial_connection
const report_gaps_for_partial = F &redef;

## The CA certificate file to authorize remote Bros/Broccolis.
##
## .. bro:see:: ssl_private_key ssl_passphrase
const ssl_ca_certificate = "<undefined>" &redef;

## File containing our private key and our certificate.
##
## .. bro:see:: ssl_ca_certificate ssl_passphrase
const ssl_private_key = "<undefined>" &redef;

## The passphrase for our private key. Keeping this undefined
## causes Bro to prompt for the passphrase.
##
## .. bro:see:: ssl_private_key ssl_ca_certificate
const ssl_passphrase = "<undefined>" &redef;

## Default mode for Bro's user-space dynamic packet filter. If true, packets that
## aren't explicitly allowed through, are dropped from any further processing.
##
## .. note:: This is not the BPF packet filter but an additional dynamic filter
##    that Bro optionally applies just before normal processing starts.
##
## .. bro:see:: install_dst_addr_filter install_dst_net_filter
##    install_src_addr_filter install_src_net_filter  uninstall_dst_addr_filter
##    uninstall_dst_net_filter uninstall_src_addr_filter uninstall_src_net_filter
const packet_filter_default = F &redef;

## Maximum size of regular expression groups for signature matching.
const sig_max_group_size = 50 &redef;

## Deprecated. No longer functional.
const enable_syslog = F &redef;

## Description transmitted to remote communication peers for identification.
const peer_description = "bro" &redef;

## If true, broadcast events received from one peer to all other peers.
##
## .. bro:see:: forward_remote_state_changes
##
## .. note:: This option is only temporary and  will disappear once we get a more
##    sophisticated script-level communication framework.
const forward_remote_events = F &redef;

## If true, broadcast state updates received from one peer to all other peers.
##
## .. bro:see:: forward_remote_events
##
## .. note:: This option is only temporary and  will disappear once we get a more
##    sophisticated script-level communication framework.
const forward_remote_state_changes = F &redef;

## Place-holder constant indicating "no peer".
const PEER_ID_NONE = 0;

# Signature payload pattern types.
# todo::use enum to help autodoc
# todo::Still used?
#const SIG_PATTERN_PAYLOAD = 0;
#const SIG_PATTERN_HTTP = 1;
#const SIG_PATTERN_FTP = 2;
#const SIG_PATTERN_FINGER = 3;

# Deprecated.
# todo::Should use the new logging framework directly.
const REMOTE_LOG_INFO = 1;	##< Deprecated.
const REMOTE_LOG_ERROR = 2;	##< Deprecated.

# Source of logging messages from the communication framework.
# todo::these should go into an enum to make them autodoc'able.
const REMOTE_SRC_CHILD = 1;	##< Message from the child process.
const REMOTE_SRC_PARENT = 2;	##< Message from the parent process.
const REMOTE_SRC_SCRIPT = 3;	##< Message from a policy script.

## Synchronize trace processing at a regular basis in pseudo-realtime mode.
##
## .. bro:see:: remote_trace_sync_peers
const remote_trace_sync_interval = 0 secs &redef;

## Number of peers across which to synchronize trace processing in
## pseudo-realtime mode.
##
## .. bro:see:: remote_trace_sync_interval
const remote_trace_sync_peers = 0 &redef;

## Whether for :bro:attr:`&synchronized` state to send the old value as a
## consistency check.
const remote_check_sync_consistency = F &redef;

## Analyzer tags. The core automatically defines constants
## ``ANALYZER_<analyzer-name>*``, e.g., ``ANALYZER_HTTP``.
##
## .. bro:see:: dpd_config
##
## .. todo::We should autodoc these automaticallty generated constants.
type AnalyzerTag: count;

## Set of ports activating a particular protocol analysis.
##
## .. bro:see:: dpd_config
type dpd_protocol_config: record {
	ports: set[port] &optional;	##< Set of ports.
};

## Port configuration for Bro's "dynamic protocol detection". Protocol
## analyzers can be activated via either well-known ports or content analysis.
## This table defines the ports.
##
## .. bro:see:: dpd_reassemble_first_packets dpd_buffer_size
##    dpd_match_only_beginning dpd_ignore_ports
const dpd_config: table[AnalyzerTag] of dpd_protocol_config = {} &redef;

## Reassemble the beginning of all TCP connections before doing
## signature-matching. Enabling this provides more accurate matching at the
## expensive of CPU cycles.
##
## .. bro:see:: dpd_config dpd_buffer_size
##    dpd_match_only_beginning dpd_ignore_ports
##
## .. note:: Despite the name, this option affects *all* signature matching, not
##    only signatures used for dynamic protocol detection.
const dpd_reassemble_first_packets = T &redef;

## Size of per-connection buffer used for dynamic protocol detection. For each
## connection, Bro buffers this initial amount of payload in memory so that
## complete protocol analysis can start even after the initial packets have
## already passed through (i.e., when a DPD signature matches only later).
## However, once the buffer is full, data is deleted and lost to analyzers that are
## activated afterwards. Then only analyzers that can deal with partial
## connections will be able to analyze the session.
##
## .. bro:see:: dpd_reassemble_first_packets dpd_config dpd_match_only_beginning
##    dpd_ignore_ports
const dpd_buffer_size = 1024 &redef;

## If true, stops signature matching if dpd_buffer_size has been reached.
##
## .. bro:see:: dpd_reassemble_first_packets dpd_buffer_size
##    dpd_config dpd_ignore_ports
##
## .. note:: Despite the name, this option affects *all* signature matching, not
##    only signatures used for dynamic protocol detection.
const dpd_match_only_beginning = T &redef;

## If true, don't consider any ports for deciding which protocol analyzer to
## use. If so, the value of :bro:see:`dpd_config` is ignored.
##
## .. bro:see:: dpd_reassemble_first_packets dpd_buffer_size
##    dpd_match_only_beginning dpd_config
const dpd_ignore_ports = F &redef;

## Ports which the core considers being likely used by servers. For ports in
## this set, is may heuristically decide to flip the direction of the
## connection if it misses the initial handshake.
const likely_server_ports: set[port] &redef;

## Deprated. Set of all ports for which we know an analyzer, built by
## :doc:`/scripts/base/frameworks/dpd/main`.
##
## .. todo::This should be defined by :doc:`/scripts/base/frameworks/dpd/main`
##    itself we still need it.
global dpd_analyzer_ports: table[port] of set[AnalyzerTag];

## Per-incident timer managers are drained after this amount of inactivity.
const timer_mgr_inactivity_timeout = 1 min &redef;

## If true, output profiling for time-machine queries.
const time_machine_profiling = F &redef;

## If true, warns about unused event handlers at startup.
const check_for_unused_event_handlers = F &redef;

# If true, dumps all invoked event handlers at startup.
# todo::Still used?
# const dump_used_event_handlers = F &redef;

## Deprecated.
const suppress_local_output = F &redef;

## Holds the filename of the trace file given with -w (empty if none).
##
## .. bro:see:: record_all_packets
const trace_output_file = "";

## If a trace file is given with ``-w``, dump *all* packets seen by Bro into it. By
## default, Bro applies (very few) heuristics to reduce the volume. A side effect
## of setting this to true is that we can write the packets out before we actually
## process them, which can be helpful for debugging in case the analysis triggers a
## crash.
##
## .. bro:see:: trace_output_file
const record_all_packets = F &redef;

## Ignore certain TCP retransmissions for :bro:see:`conn_stats`.  Some connections
## (e.g., SSH) retransmit the acknowledged last byte to keep the connection alive.
## If *ignore_keep_alive_rexmit* is set to true, such retransmissions will be
## excluded in the rexmit counter in :bro:see:`conn_stats`.
##
## .. bro:see:: conn_stats
const ignore_keep_alive_rexmit = F &redef;

## Whether the analysis engine parses IP packets encapsulated in
## UDP tunnels.
##
## .. bro:see:: tunnel_port
const parse_udp_tunnels = F &redef;

<<<<<<< HEAD
module Tunnel;
export {
	## Whether to decapsulate IP tunnels (IPinIP, 6in4, 6to4)
	const decapsulate_ip = F &redef;

	## Whether to decapsulate URDP tunnels (e.g., Teredo, IPv4 in UDP)
	const decapsulate_udp = F &redef;

	## If decapsulating UDP: the set of ports for which to do so. 
	## Can be overridden by :bro:id:`Tunnel::udp_tunnel_allports`
	const udp_tunnel_ports: set[port] = { 
		3544/udp,    # Teredo 
		5072/udp,    # AYIAY
	} &redef;

	## If udp_tunnel_allports is T :bro:id:`udp_tunnel_ports` is ignored and we
	## check every UDP packet for tunnels. 
	const udp_tunnel_allports = F &redef;
} # end export
module GLOBAL;


# Load the logging framework here because it uses fairly deep integration with 
=======
## Number of bytes per packet to capture from live interfaces.
const snaplen = 8192 &redef;

# Load the logging framework here because it uses fairly deep integration with
>>>>>>> 5350cab3
# BiFs and script-land defined types.
@load base/frameworks/logging<|MERGE_RESOLUTION|>--- conflicted
+++ resolved
@@ -177,7 +177,6 @@
 ##    use ``count``. That should be changed.
 type AnalyzerID: count;
 
-<<<<<<< HEAD
 module Tunnel;
 export {
 	## Records the identity of a the parent of a tunneled connection. 
@@ -193,7 +192,6 @@
 } # end export
 module GLOBAL;
 
-=======
 ## Statistics about an endpoint.
 ##
 ## todo::Where is this used?
@@ -212,11 +210,10 @@
 	num_bytes_ip: count &optional;
 };
 
-# A connection. This is Bro's basic connection type describing IP- and
-# transport-layer information about the conversation. Note that Bro uses a
-# liberal interpreation of "connection" and associates instances of this type
-# also with UDP and ICMP flows.
->>>>>>> 5350cab3
+## A connection. This is Bro's basic connection type describing IP- and
+## transport-layer information about the conversation. Note that Bro uses a
+## liberal interpreation of "connection" and associates instances of this type
+## also with UDP and ICMP flows.
 type connection: record {
 	id: conn_id;	##< The connection's identifying 4-tuple.
 	orig: endpoint;	##< Statistics about originator side.
@@ -241,6 +238,8 @@
 	## that is very likely unique across independent Bro runs. These IDs can thus be
 	## used to tag and locate information  associated with that connection.
 	uid: string;
+	## If the connection is tunneled, this field contains information about
+	## the encapsulating "connection".
 	tunnel_parent: Tunnel::Parent &optional;
 };
 
@@ -889,12 +888,6 @@
 ## "forever", which resists evasion, but can lead to state accrual.
 const frag_timeout = 0.0 sec &redef;
 
-<<<<<<< HEAD
-# Whether to use the ConnSize analyzer to count the number of
-# packets and IP-level bytes transfered by each endpoint. If
-# true, these values are returned in the connection's endpoint
-# record val.
-=======
 ## Time window for reordering packets. This is used for dealing with timestamp
 ## discrepency between multiple packet sources.
 ##
@@ -902,23 +895,9 @@
 ##    to be potentially copied and buffered.
 const packet_sort_window = 0 usecs &redef;
 
-## If positive, indicates the encapsulation header size that should
-## be skipped. This either applies to all packets, or if
-## :bro:see:`tunnel_port` is set, only to packets on that port.
-##
-## .. :bro:see:: tunnel_port
-const encap_hdr_size = 0 &redef;
-
-## A UDP port that specifies which connections to apply :bro:see:`encap_hdr_size`
-## to.
-##
-## .. :bro:see:: encap_hdr_size
-const tunnel_port = 0/udp &redef;
-
 ## Whether to use the ``ConnSize`` analyzer to count the number of packets and
 ## IP-level bytes transfered by each endpoint. If true, these values are returned
 ## in the connection's :bro:see:`endpoint`  record value.
->>>>>>> 5350cab3
 const use_conn_size_analyzer = T &redef;
 
 # todo::these should go into an enum to make them autodoc'able.
@@ -2643,13 +2622,12 @@
 ## .. bro:see:: tunnel_port
 const parse_udp_tunnels = F &redef;
 
-<<<<<<< HEAD
 module Tunnel;
 export {
 	## Whether to decapsulate IP tunnels (IPinIP, 6in4, 6to4)
 	const decapsulate_ip = F &redef;
 
-	## Whether to decapsulate URDP tunnels (e.g., Teredo, IPv4 in UDP)
+	## Whether to decapsulate UDP tunnels (e.g., Teredo, IPv4 in UDP)
 	const decapsulate_udp = F &redef;
 
 	## If decapsulating UDP: the set of ports for which to do so. 
@@ -2665,13 +2643,9 @@
 } # end export
 module GLOBAL;
 
-
-# Load the logging framework here because it uses fairly deep integration with 
-=======
 ## Number of bytes per packet to capture from live interfaces.
 const snaplen = 8192 &redef;
 
 # Load the logging framework here because it uses fairly deep integration with
->>>>>>> 5350cab3
 # BiFs and script-land defined types.
 @load base/frameworks/logging