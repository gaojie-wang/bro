--- conflicted
+++ resolved
@@ -1,16 +1,8 @@
-<<<<<<< HEAD
-event file_mime_type(f: fa_file, mime_type: string)
-=======
 event file_sniff(f: fa_file, meta: fa_metadata)
->>>>>>> 374e61ee
     {
 	if ( ! meta?$mime_type ) return;
     print "new file", f$id;
-<<<<<<< HEAD
-    if ( mime_type == "text/plain" )
-=======
     if ( meta$mime_type == "text/plain" )
->>>>>>> 374e61ee
         Files::add_analyzer(f, Files::ANALYZER_MD5);
     }
 
